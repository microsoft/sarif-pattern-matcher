﻿// Copyright (c) Microsoft. All rights reserved.
// Licensed under the MIT license. See LICENSE file in the project root for full license information.

using System;
using System.Collections.Generic;
using System.IO;

using FluentAssertions;

<<<<<<< HEAD
using Microsoft.VisualStudio.Services.Common;
=======
using Microsoft.CodeAnalysis.Sarif.Driver;
>>>>>>> 67b29d90

using Moq;

using Newtonsoft.Json;

using Xunit;

namespace Microsoft.CodeAnalysis.Sarif.PatternMatcher.Cli
{
    public class AnalyzeCommandTests
    {
        private const string SmallTargetName = "smallTarget.txt";
        private const string LargeTargetName = "largeTarget.txt";
        //private const string RootDirectory = "e:\repros";

        [Fact]
        public void AnalyzeCommand_DefinitionsArgumentIsRequired()
        {
            string[] args = new[]
            {
                    "analyze",
                    Guid.NewGuid().ToString(),
                    $"-o", Guid.NewGuid().ToString(),
            };

            Program.ClearUnitTestData();
            int result = Program.Main(args);
            result.Should().Be(CommandBase.FAILURE);

            // This validation is sufficient because the null check for an
            // instantiated analyze command verifies that we failed the 
            // CommandLine parsing code and error out before attempting
            // analysis.
            Program.InstantiatedAnalyzeCommand.Should().BeNull();
        }

        [Fact]
        public void AnalyzeCommand_SingleLineRuleBasic()
        {
            string definitionsText = GetSingleLineRuleDefinition();

            string fileContents = "unused leading space  \r\n" +
                                  " id1 host1 secret1    \r\n" +
                                  " id2 secret2 host2    \r\n" +
                                  " host3 id3 secret3    \r\n" +
                                  " host4 secret3 id4    \r\n" +
                                  " secret5 id5 host5    \r\n" +
                                  " secret6 host6 id6    \r\n" +
                                  "unused trailing space \r\n";

            SarifLog sarifLog = RunAnalyzeCommand(definitionsText, fileContents);
            sarifLog.Should().NotBeNull();
            sarifLog.Runs?[0].Results?.Count.Should().Be(6);

            for (int i = 0; i < sarifLog.Runs[0].Results.Count; i++)
            {
                // Start line is 1-indexed. Add another line to
                // account for the 'unused leading space' line.
                int startLine = i + 2;

                Result result = sarifLog.Runs[0].Results[i];
                Region region = result.Locations?[0].PhysicalLocation?.Region;
                region.Should().NotBeNull();

                int matchLength = "secret1".Length;

                region.EndColumn.Should().Be(region.StartColumn + matchLength);

                region.StartLine.Should().Be(startLine);
                region.EndLine.Should().Be(startLine);
            }
        }

        [Fact]
        public void AnalyzeCommand_IntrafileBasic()
        {
            string definitionsText = GetIntrafileRuleDefinition();

            string fileContents = "unused leading space  \r\n" +
                                  " secret1              \r\n" +
                                  " host1                \r\n" +
                                  " id1                  \r\n" +
                                  " secret2              \r\n" +
                                  "unused trailing space \r\n";

            SarifLog sarifLog = RunAnalyzeCommand(definitionsText, fileContents);
            sarifLog.Should().NotBeNull();
            sarifLog.Runs?[0].Results?.Count.Should().Be(2);

            Result result = sarifLog.Runs[0].Results[0];
            Region region = result.Locations?[0].PhysicalLocation?.Region;
            region.Should().NotBeNull();
            region?.StartLine.Should().Be(2);
            region?.EndLine.Should().Be(2);

            // This is a special check to ensure that our matches don't
            // include region information that derives from unnamed groups,
            // e.g., groups["1].
            region.StartColumn.Should().Be(2);

            result = sarifLog.Runs[0].Results[1];
            region = result.Locations?[0].PhysicalLocation?.Region;
            region.Should().NotBeNull();
            region?.StartLine.Should().Be(5);
            region?.EndLine.Should().Be(5);
            region.StartColumn.Should().Be(2);
        }

        [Fact]
        public void AnalyzeCommand_ShouldAnalyzeTargetWithinSizeLimit()
        {
            var testCases = new[] {
                new {
                    fileSize = long.MaxValue,
                    maxFileSize = 1,
                    expectedResult = 2
                },
                new {
                    fileSize = long.MaxValue,
                    maxFileSize = int.MaxValue,
                    expectedResult = 2
                },
                new {
                    fileSize = (long)ulong.MinValue,
                    maxFileSize = 1,
                    expectedResult = 4
                },
                new {
                    fileSize = (long)ulong.MinValue,
                    maxFileSize = 2000,
                    expectedResult = 4
                },
                new {
                    fileSize = (long)ulong.MinValue,
                    maxFileSize = int.MaxValue,
                    expectedResult = 4
                },
                new {
                    fileSize = (long)1024,
                    maxFileSize = int.MaxValue,
                    expectedResult = 4
                },
            };

            foreach (var testCase in testCases)
            {
                SarifLog logFile = RunAnalyzeCommandWithFileSizeLimits(
                    maxFileSizeInKilobytes: testCase.maxFileSize,
                    fileSizeInBytes: testCase.fileSize);

                logFile.Runs.Count.Should().Be(1);
                logFile.Runs[0].Results.Count.Should().Be(testCase.expectedResult);
            }
        }

        [Fact]
        public void AnalyzeCommand_ShouldProduceResultsForTargetsInFileSizeRange()
        {
            string rootDirectory = @"e:\repros";
            string smallTargetPath = Path.Combine(rootDirectory, SmallTargetName);
            string largeTargetPath = Path.Combine(rootDirectory, LargeTargetName);

            string definitionsText = GetIntrafileRuleDefinition();

            string fileContents = "unused leading space  \r\n" +
                                  " secret1              \r\n" +
                                  " host1                \r\n" +
                                  " id1                  \r\n" +
                                  " secret2              \r\n" +
                                  "unused trailing space \r\n";

            SarifLog sarifLogWithLargeFileExcluded = RunAnalyzeCommandWithFileSizeLimits(
                maxFileSizeInKilobytes: 1024,
                fileSizeInBytes: long.MaxValue);

            SarifLog sarifLogWithLargeFileIncluded = RunAnalyzeCommandWithFileSizeLimits(
                maxFileSizeInKilobytes: 1024,
                fileSizeInBytes: 0);

            SarifLog sarifLogOnlySmallFile = RunAnalyzeCommand(
                definitionsText,
                fileContents);

            sarifLogWithLargeFileExcluded.Should().NotBeNull();
            sarifLogWithLargeFileExcluded.Runs?[0].Results?.Count.Should().Be(2);
            sarifLogWithLargeFileIncluded.Should().NotBeNull();
            sarifLogWithLargeFileIncluded.Runs?[0].Results?.Count.Should().Be(4);
            sarifLogWithLargeFileIncluded.Runs[0].Artifacts.Count.Should().Be(2);

            Assert.True(string.Equals(sarifLogWithLargeFileIncluded.Runs[0].Artifacts[0].Location.Uri, smallTargetPath) ||
                string.Equals(sarifLogWithLargeFileIncluded.Runs[0].Artifacts[0].Location.Uri, largeTargetPath));

            Assert.True(string.Equals(sarifLogWithLargeFileIncluded.Runs[0].Artifacts[1].Location.Uri, smallTargetPath) ||
                string.Equals(sarifLogWithLargeFileIncluded.Runs[0].Artifacts[1].Location.Uri, largeTargetPath));

            sarifLogWithLargeFileExcluded.Runs[0].Results[0].Locations.Should()
                .BeEquivalentTo(sarifLogOnlySmallFile.Runs[0].Results[0].Locations);

            sarifLogWithLargeFileExcluded.Runs[0].Results[1].Locations.Should()
                .BeEquivalentTo(sarifLogOnlySmallFile.Runs[0].Results[1].Locations);

            sarifLogWithLargeFileExcluded.Runs[0].Artifacts.Count.Should().Be(1);

            Assert.True(string.Equals(sarifLogWithLargeFileExcluded.Runs[0].Artifacts[0].Location.Uri, smallTargetPath) &&
                !string.Equals(sarifLogWithLargeFileExcluded.Runs[0].Artifacts[0].Location.Uri, largeTargetPath));
        }

        [Fact]
        public void AnalyzeCommand_ShouldThrowExceptionForConflictingFileSizeOptions()
        {
            int maxFileSizeInKilobytes = 1;
            int fileSizeInKilobytes = 2;

            string rootDirectory = @"e:\repros";
            string smallTargetPath = Path.Combine(rootDirectory, SmallTargetName);
            string largeTargetPath = Path.Combine(rootDirectory, LargeTargetName);
            string searchDefinitionsPath = @$"c:\{Guid.NewGuid()}.json";

            var mockFileSystem = new Mock<IFileSystem>();
            mockFileSystem.Setup(x => x.DirectoryExists(rootDirectory)).Returns(true);
            mockFileSystem.Setup(x => x.DirectoryEnumerateFiles(rootDirectory,
                                                                SmallTargetName,
                                                                It.IsAny<SearchOption>()))
                                                                    .Returns(new[] { smallTargetPath });
            mockFileSystem.Setup(x => x.DirectoryEnumerateFiles(rootDirectory,
                                                                LargeTargetName,
                                                                It.IsAny<SearchOption>()))
                                                                    .Returns(new[] { largeTargetPath });

            // Search definitions location and loading
            mockFileSystem.Setup(x => x.FileExists(searchDefinitionsPath)).Returns(true);
            //mockFileSystem.Setup(x => x.FileReadAllText(It.IsAny<string>()))
            //    .Returns<string>((path) =>
            //    {
            //        return (path == smallTargetPath || path == largeTargetPath) ?
            //          fileContents :
            //          definitionsText;
            //    });

            // Shared strings location and loading
            mockFileSystem.Setup(x => x.FileReadAllLines(It.IsAny<string>()))
                .Returns<string>((path) => { return GetSharedStrings(); });

            //mockFileSystem.Setup(x => x.FileWriteAllText(It.IsAny<string>(), It.IsAny<string>()))
            //    .Callback(new Action<string, string>((path, logText) => { sarifOutput = logText; }));

            //mockFileSystem.Setup(x => x.FileInfoLength(smallTargetPath)).Returns(fileContents.Length);
            //mockFileSystem.Setup(x => x.FileInfoLength(largeTargetPath)).Returns(fileSizeInBytes);

            Program.FileSystem = mockFileSystem.Object;

            string tempFileName = Path.GetTempFileName();
            string sarifLogFileName = $"{tempFileName}.sarif";

            string[] args = new[]
            {
                "analyze",
                largeTargetPath,
                smallTargetPath,
                $"-d", searchDefinitionsPath,
                $"-o", sarifLogFileName,
                $"--file-size-in-kb", fileSizeInKilobytes.ToString(),
                $"--max-file-size-in-kb", maxFileSizeInKilobytes.ToString(),
            };

            int result = Program.Main(args);
            result.Should().Be(1);
        }

        private SarifLog RunAnalyzeCommand(string definitionsText, string fileContents)
        {
            string sarifOutput;
            string rootDirectory = @"e:\repros";
            string scanTargetName = SmallTargetName;
            string scanTargetPath = Path.Combine(rootDirectory, scanTargetName);
            string searchDefinitionsPath = @$"c:\{Guid.NewGuid()}.json";

            var mockFileSystem = new Mock<IFileSystem>();
            mockFileSystem.Setup(x => x.DirectoryExists(rootDirectory)).Returns(true);
            mockFileSystem.Setup(x => x.DirectoryEnumerateFiles(rootDirectory,
                                                                scanTargetName,
                                                                It.IsAny<SearchOption>()))
                                                                    .Returns(new[] { scanTargetPath });

            // Search definitions location and loading
            mockFileSystem.Setup(x => x.FileExists(searchDefinitionsPath)).Returns(true);
            mockFileSystem.Setup(x => x.FileReadAllText(It.IsAny<string>()))
                .Returns<string>((path) =>
                                    {
                                        return path == scanTargetPath ?
                                          fileContents :
                                          definitionsText;
                                    });

            // Shared strings location and loading
            mockFileSystem.Setup(x => x.FileReadAllLines(It.IsAny<string>()))
                .Returns<string>((path) => { return GetSharedStrings(); });

            mockFileSystem.Setup(x => x.FileWriteAllText(It.IsAny<string>(), It.IsAny<string>()))
                .Callback(new Action<string, string>((path, logText) => { sarifOutput = logText; }));

            mockFileSystem.Setup(x => x.FileInfoLength(SmallTargetName)).Returns(fileContents.Length);

            Program.FileSystem = mockFileSystem.Object;

            string tempFileName = Path.GetTempFileName();
            string sarifLogFileName = $"{tempFileName}.sarif";
            SarifLog sarifLog = null;

            try
            {
                string[] args = new[]
                {
                    "analyze",
                    scanTargetPath,
                    $"-d", searchDefinitionsPath,
                    $"-o", sarifLogFileName,
                };

                int result = Program.Main(args);
                result.Should().Be(0);

                sarifLog = JsonConvert.DeserializeObject<SarifLog>(File.ReadAllText(sarifLogFileName));
            }
            finally
            {
                if (File.Exists(tempFileName))
                {
                    File.Delete(tempFileName);
                }

                if (File.Exists(sarifLogFileName))
                {
                    File.Delete(sarifLogFileName);
                }
            }

            return sarifLog;
        }

        private SarifLog RunAnalyzeCommandWithFileSizeLimits(
            int maxFileSizeInKilobytes,
            long fileSizeInBytes)
        {
            string definitionsText = GetIntrafileRuleDefinition();

            string fileContents = "unused leading space  \r\n" +
                                  " secret1              \r\n" +
                                  " host1                \r\n" +
                                  " id1                  \r\n" +
                                  " secret2              \r\n" +
                                  "unused trailing space \r\n";
            string sarifOutput;
            string rootDirectory = @"e:\repros";
            string smallTargetPath = Path.Combine(rootDirectory, SmallTargetName);
            string largeTargetPath = Path.Combine(rootDirectory, LargeTargetName);
            string searchDefinitionsPath = @$"c:\{Guid.NewGuid()}.json";

            var mockFileSystem = new Mock<IFileSystem>();
            mockFileSystem.Setup(x => x.DirectoryExists(rootDirectory)).Returns(true);
            mockFileSystem.Setup(x => x.DirectoryEnumerateFiles(rootDirectory,
                                                                SmallTargetName,
                                                                It.IsAny<SearchOption>()))
                                                                    .Returns(new[] { smallTargetPath });
            mockFileSystem.Setup(x => x.DirectoryEnumerateFiles(rootDirectory,
                                                                LargeTargetName,
                                                                It.IsAny<SearchOption>()))
                                                                    .Returns(new[] { largeTargetPath });

            // Search definitions location and loading
            mockFileSystem.Setup(x => x.FileExists(searchDefinitionsPath)).Returns(true);
            mockFileSystem.Setup(x => x.FileReadAllText(It.IsAny<string>()))
                .Returns<string>((path) =>
                {
                    return (path == smallTargetPath || path == largeTargetPath) ?
                      fileContents :
                      definitionsText;
                });

            // Shared strings location and loading
            mockFileSystem.Setup(x => x.FileReadAllLines(It.IsAny<string>()))
                .Returns<string>((path) => { return GetSharedStrings(); });

            mockFileSystem.Setup(x => x.FileWriteAllText(It.IsAny<string>(), It.IsAny<string>()))
                .Callback(new Action<string, string>((path, logText) => { sarifOutput = logText; }));

            mockFileSystem.Setup(x => x.FileInfoLength(smallTargetPath)).Returns(fileContents.Length);
            mockFileSystem.Setup(x => x.FileInfoLength(largeTargetPath)).Returns(fileSizeInBytes);

            Program.FileSystem = mockFileSystem.Object;

            string tempFileName = Path.GetTempFileName();
            string sarifLogFileName = $"{tempFileName}.sarif";
            SarifLog sarifLog = null;

            try
            {
                string[] args = new[]
                {
                    "analyze",
                    largeTargetPath,
                    smallTargetPath,
                    $"-d", searchDefinitionsPath,
                    $"-o", sarifLogFileName,
                    $"--file-size-in-kb", maxFileSizeInKilobytes.ToString(),
                };

                int result = Program.Main(args);
                result.Should().Be(CommandBase.SUCCESS);

                sarifLog = JsonConvert.DeserializeObject<SarifLog>(File.ReadAllText(sarifLogFileName));
            }
            finally
            {
                if (File.Exists(tempFileName))
                {
                    File.Delete(tempFileName);
                }

                if (File.Exists(sarifLogFileName))
                {
                    File.Delete(sarifLogFileName);
                }
            }

            return sarifLog;
        }

        private string[] GetSharedStrings()
        {
            string stringsLocation = this.GetType().Assembly.Location;
            stringsLocation = Path.GetDirectoryName(stringsLocation);
            stringsLocation = Path.Combine(stringsLocation, "SharedStrings.Txt");
            return File.ReadAllLines(stringsLocation);
        }

        private static List<string> GetMultipartRuleRegexes()
        {
            return new List<string>()
            {
                "$MultipartRegexesId",
                "(x|y)?(?P<host>host[0-9])",
                "(x|y)?(?P<secret>secret[0-9])"
            };
        }

        private static string GetIntrafileRuleDefinition()
        {
            string assemblyName = typeof(AnalyzeCommandTests).Assembly.Location;
            assemblyName = Path.GetFileName(assemblyName);
            var definitions = new SearchDefinitions()
            {
                ValidatorsAssemblyName = assemblyName,
                SharedStringsFileName = "SharedStrings.txt",
                Definitions = new List<SearchDefinition>(new[]
                {
                    new SearchDefinition()
                    {
                        Name = "IntrafileRule", Id = "Intrafile1001",
                        Level = FailureLevel.Error,
                        Message = "A problem occurred in '{0:scanTarget}'.",
                        MatchExpressions = new List<MatchExpression>(new[]
                        {
                            new MatchExpression()
                            {
                                IntrafileRegexes = GetMultipartRuleRegexes(),
                            }
                        })
                    }
                })
            };

            return JsonConvert.SerializeObject(definitions);
        }

        private static string GetSingleLineRuleDefinition()
        {
            string assemblyName = typeof(AnalyzeCommandTests).Assembly.Location;
            assemblyName = Path.GetFileName(assemblyName);
            var definitions = new SearchDefinitions()
            {
                ValidatorsAssemblyName = assemblyName,
                SharedStringsFileName = "SharedStrings.txt",

                Definitions = new List<SearchDefinition>(new[]
                {
                    new SearchDefinition()
                    {
                        Name = "SingleLineRule", Id = "SingleLine1001",
                        Level = FailureLevel.Error,
                        Message = "A problem occurred in '{0:scanTarget}'.",
                        MatchExpressions = new List<MatchExpression>(new[]
                        {
                            new MatchExpression()
                            {
                                SingleLineRegexes = GetMultipartRuleRegexes(),
                            }
                        })
                    }
                })
            };

            return JsonConvert.SerializeObject(definitions);
        }
    }
}<|MERGE_RESOLUTION|>--- conflicted
+++ resolved
@@ -7,11 +7,7 @@
 
 using FluentAssertions;
 
-<<<<<<< HEAD
-using Microsoft.VisualStudio.Services.Common;
-=======
 using Microsoft.CodeAnalysis.Sarif.Driver;
->>>>>>> 67b29d90
 
 using Moq;
 
@@ -243,23 +239,10 @@
 
             // Search definitions location and loading
             mockFileSystem.Setup(x => x.FileExists(searchDefinitionsPath)).Returns(true);
-            //mockFileSystem.Setup(x => x.FileReadAllText(It.IsAny<string>()))
-            //    .Returns<string>((path) =>
-            //    {
-            //        return (path == smallTargetPath || path == largeTargetPath) ?
-            //          fileContents :
-            //          definitionsText;
-            //    });
 
             // Shared strings location and loading
             mockFileSystem.Setup(x => x.FileReadAllLines(It.IsAny<string>()))
                 .Returns<string>((path) => { return GetSharedStrings(); });
-
-            //mockFileSystem.Setup(x => x.FileWriteAllText(It.IsAny<string>(), It.IsAny<string>()))
-            //    .Callback(new Action<string, string>((path, logText) => { sarifOutput = logText; }));
-
-            //mockFileSystem.Setup(x => x.FileInfoLength(smallTargetPath)).Returns(fileContents.Length);
-            //mockFileSystem.Setup(x => x.FileInfoLength(largeTargetPath)).Returns(fileSizeInBytes);
 
             Program.FileSystem = mockFileSystem.Object;
 
@@ -279,6 +262,11 @@
 
             int result = Program.Main(args);
             result.Should().Be(1);
+
+            Program.InstantiatedAnalyzeCommand.ExecutionException.Should().NotBeNull();
+            var eax = Program.InstantiatedAnalyzeCommand.ExecutionException as ExitApplicationException<ExitReason>;
+            eax.Should().NotBeNull();
+            eax.ExitReason.Should().Be(ExitReason.InvalidCommandLineOption);
         }
 
         private SarifLog RunAnalyzeCommand(string definitionsText, string fileContents)
