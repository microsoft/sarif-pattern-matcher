--- conflicted
+++ resolved
@@ -431,12 +431,9 @@
 
             mockFileSystem.Setup(x => x.FileInfoLength(SmallTargetName)).Returns(fileContents.Length);
 
-<<<<<<< HEAD
-=======
             Program.ClearUnitTestData();
             Program.FileSystem = mockFileSystem.Object;
 
->>>>>>> 15caa03f
             string tempFileName = Path.GetTempFileName();
             string sarifLogFileName = $"{tempFileName}.sarif";
             SarifLog sarifLog = null;
@@ -526,12 +523,9 @@
             mockFileSystem.Setup(x => x.FileInfoLength(smallTargetPath)).Returns(smallFileContents.Length);
             mockFileSystem.Setup(x => x.FileInfoLength(largeTargetPath)).Returns(largeFileSizeInBytes);
 
-<<<<<<< HEAD
-=======
             Program.ClearUnitTestData();
             Program.FileSystem = mockFileSystem.Object;
 
->>>>>>> 15caa03f
             string tempFileName = Path.GetTempFileName();
             string sarifLogFileName = $"{tempFileName}.sarif";
             SarifLog sarifLog = null;
