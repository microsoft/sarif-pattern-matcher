﻿// Copyright (c) Microsoft. All rights reserved.
// Licensed under the MIT license. See LICENSE file in the project root for full license information.

using System;
using System.Collections.Generic;
using System.Diagnostics;
using System.Globalization;
using System.IO;
using System.Linq;
using System.Resources;
using System.Text;
using System.Text.RegularExpressions;
using System.Xml.Schema;

using Microsoft.CodeAnalysis.Sarif.Driver;
using Microsoft.CodeAnalysis.Sarif.Driver.Sdk;
using Microsoft.CodeAnalysis.Sarif.PatternMatcher.Sdk;
using Microsoft.RE2.Managed;
using Microsoft.Strings.Interop;

namespace Microsoft.CodeAnalysis.Sarif.PatternMatcher
{
    public class SearchSkimmer : Skimmer<AnalyzeContext>
    {
        public const string SecretHashSha256Current = "secretHashSha256/v0";
        public const string AssetFingerprintCurrent = "assetFingerprint/v0";
        public const string SecretFingerprintCurrent = "secretFingerprint/v0";
        public const string ValidationFingerprintCurrent = "validationFingerprint/v0";
        public const string ValidationFingerprintHashSha256Current = "validationFingerprintHashSha256/v0";

        public const string DynamicValidationNotEnabled = "No validation occurred as it was not enabled. Pass '--dynamic-validation' on the command-line to validate this match";

        public readonly IList<MatchExpression> MatchExpressions;

        private const string DefaultHelpUri = "https://github.com/microsoft/sarif-pattern-matcher";
        private const string Base64DecodingFormatString = "\\b(?i)[0-9a-z\\/+]{0}";

        private static readonly Regex namedArgumentsRegex =
            new Regex(@"[^}]?{(?<index>\d+):(?i)(?<name>[a-z]+)}[\}]*", RegexDefaults.DefaultOptionsCaseSensitive);

        private readonly string _id;
        private readonly string _name; // TODO there's no mechanism for flowing rule names to rules.
        private readonly Uri _helpUri;
        private readonly IRegex _engine;
        private readonly ValidatorsCache _validators;
        private readonly IList<string> _deprecatedNames;
        private readonly MultiformatMessageString _fullDescription;
        private readonly Dictionary<string, MultiformatMessageString> _messageStrings;

        public SearchSkimmer(IRegex engine,
                             ValidatorsCache validators,
                             SearchDefinition definition)
        {
            _engine = engine;
            _id = definition.Id;
            _name = definition.Name;
            _validators = validators;
            _helpUri = new Uri(definition.HelpUri ?? DefaultHelpUri);
            _fullDescription = new MultiformatMessageString { Text = definition.Description };

            _messageStrings = new Dictionary<string, MultiformatMessageString>
            {
                { nameof(SdkResources.NotApplicable_InvalidMetadata), new MultiformatMessageString() { Text = SdkResources.NotApplicable_InvalidMetadata, } },
            };

            foreach (MatchExpression matchExpression in definition.MatchExpressions)
            {
                string matchExpressionMessage = matchExpression.Message;
                matchExpression.ArgumentNameToIndexMap = GenerateIndicesForNamedArguments(ref matchExpressionMessage);

                if (!string.IsNullOrEmpty(matchExpression.DeprecatedName) && _deprecatedNames == null)
                {
                    _deprecatedNames = new List<string>
                    {
                        matchExpression.DeprecatedName,
                    };
                }

                string messageId = matchExpression.MessageId;
                if (_messageStrings.ContainsKey(messageId))
                {
                    continue;
                }

                _messageStrings[messageId] = new MultiformatMessageString
                {
                    Text = matchExpressionMessage,
                };
            }

            MatchExpressions = definition.MatchExpressions;

            if (definition.MatchExpressions?.Count > 0 &&
                definition.MatchExpressions[0].MessageArguments != null &&
                definition.MatchExpressions[0].MessageArguments.TryGetValue("secretKind", out string uiLabel))
            {
                // By convention, our secret skimmers publish the kind of secret associated with a find
                // as a message argument named 'secretKind'. This user-facing string comprises a nice
                // human-readable rule name. We will use this data for this purpose, if available.
                // Moving forward, this concept of a rule 'UI label' would be a good addition to
                // the SARIF format. https://github.com/oasis-tcs/sarif-spec/issues/567.
                //
                //  "MessageArguments": { "secretKind": "legacy format GitHub personal access token" }
                //      will be rendered as:
                //  "Legacy format GitHub personal access token"
                uiLabel = uiLabel[0].ToString().ToUpperInvariant() + uiLabel.Substring(1);
                this.SetProperty("sarif/uiLabel", uiLabel);
            }
        }

        public override Uri HelpUri => _helpUri;

        public override string Id => _id;

        public override string Name => _name;

        public override IList<string> DeprecatedNames => _deprecatedNames;

        public override MultiformatMessageString FullDescription => _fullDescription;

        public override MultiformatMessageString Help => null;

        public override IDictionary<string, MultiformatMessageString> MessageStrings => _messageStrings;

        protected override ResourceManager ResourceManager => SpamResources.ResourceManager;

        public override AnalysisApplicability CanAnalyze(AnalyzeContext context, out string reasonIfNotApplicable)
        {
            string filePath = context.CurrentTarget.Uri.GetFilePath();
            reasonIfNotApplicable = null;

<<<<<<< HEAD
            foreach (MatchExpression matchExpression in _matchExpressions)
=======
            if (!string.IsNullOrWhiteSpace(context.GlobalFileDenyRegex) &&
                _engine.Match(filePath, pattern: context.GlobalFileDenyRegex).Success)
            {
                reasonIfNotApplicable = SpamResources.TargetWasFilteredByFileNameDenyRegex;
                return AnalysisApplicability.NotApplicableToSpecifiedTarget;
            }

            foreach (MatchExpression matchExpression in MatchExpressions)
>>>>>>> 00acb93a
            {
                if (!string.IsNullOrEmpty(matchExpression.FileNameDenyRegex) &&
                    _engine.IsMatch(filePath,
                                    matchExpression.FileNameDenyRegex,
                                    RegexDefaults.DefaultOptionsCaseInsensitive))
                {
                    DriverEventSource.Log.RuleNotCalled(filePath,
                                                        matchExpression.Id,
                                                        $"{matchExpression.Name}\\{matchExpression.Index}",
                                                        DriverEventNames.FilePathDenied,
                                                        data2: matchExpression.FileNameDenyRegex.CsvEscape());

                    continue;
                }

                if (!string.IsNullOrEmpty(matchExpression.FileNameAllowRegex) &&
                    !_engine.IsMatch(filePath,
                                     matchExpression.FileNameAllowRegex,
                                     RegexDefaults.DefaultOptionsCaseInsensitive))
                {
                    DriverEventSource.Log.RuleNotCalled(filePath,
                                                        matchExpression.Id,
                                                        $"{matchExpression.Name}\\{matchExpression.Index}",
                                                        DriverEventNames.FilePathNotAllowed,
                                                        data2: matchExpression.FileNameAllowRegex.CsvEscape());

                    continue;
                }

                reasonIfNotApplicable = null;
                return AnalysisApplicability.ApplicableToSpecifiedTarget;
            }

            reasonIfNotApplicable = SpamResources.TargetDoesNotMeetFileNameCriteria;
            return AnalysisApplicability.NotApplicableToSpecifiedTarget;
        }

        public override void Analyze(AnalyzeContext context)
        {
            string filePath = context.CurrentTarget.Uri.GetFilePath();

<<<<<<< HEAD
            for (int i = 0; i < _matchExpressions.Count; i++)
=======
            foreach (MatchExpression matchExpression in MatchExpressions)
>>>>>>> 00acb93a
            {
                MatchExpression matchExpression = _matchExpressions[i];
                matchExpression.Index ??= $"{i}";

                if (!string.IsNullOrEmpty(matchExpression.FileNameAllowRegex) &&
                    !_engine.IsMatch(filePath,
                                         matchExpression.FileNameAllowRegex,
                                         RegexDefaults.DefaultOptionsCaseInsensitive))

                {
                    DriverEventSource.Log.RuleNotCalled(filePath,
                                                        matchExpression.Id,
                                                        $"{matchExpression.Name}\\{matchExpression.Index}",
                                                        DriverEventNames.FilePathNotAllowed,
                                                        data2: $"{matchExpression.FileNameAllowRegex}".CsvEscape());
                    continue;
                }

                if (!string.IsNullOrEmpty(matchExpression.FileNameDenyRegex) &&
                    _engine.IsMatch(filePath,
                                    matchExpression.FileNameDenyRegex,
                                    RegexDefaults.DefaultOptionsCaseInsensitive))
                {
                    DriverEventSource.Log.RuleNotCalled(filePath,
                                                        matchExpression.Id,
                                                        $"{matchExpression.Name}\\{matchExpression.Index}",
                                                        DriverEventNames.FilePathDenied,
                                                        data2: $"{matchExpression.FileNameDenyRegex}".CsvEscape());
                    continue;
                }

                if (matchExpression.MatchLengthToDecode > 0)
                {
                    decimal unencodedLength = matchExpression.MatchLengthToDecode;

                    // Every 3 bytes of a base64-encoded string produces 4 bytes of data.
                    int unpaddedLength = (int)Math.Ceiling(decimal.Divide(unencodedLength * 8M, 6M));
                    int paddedLength = 4 * (int)Math.Ceiling(decimal.Divide(unencodedLength, 3M));

                    // Create proper regex for base64-encoded string which includes padding characters.
                    string base64DecodingRegexText =
                        string.Format(Base64DecodingFormatString, "{" + unpaddedLength + "}") +
                        new string('=', paddedLength - unpaddedLength);

                    foreach (FlexMatch flexMatch in _engine.Matches(context.CurrentTarget.Contents, base64DecodingRegexText))
                    {
                        // This will run the match expression against the decoded content.
                        RunMatchExpression(binary64DecodedMatch: flexMatch,
                                           context,
                                           matchExpression);
                    }
                }

                // This runs the match expression against the entire, unencoded file.
                RunMatchExpression(binary64DecodedMatch: null,
                                   context,
                                   matchExpression);
            }
        }

        internal static void SetPropertiesBasedOnValidationState(ValidationState state,
                                                                 AnalyzeContext context,
                                                                 ResultLevelKind resultLevelKind,
                                                                 ref FailureLevel level,
                                                                 ref ResultKind kind,
                                                                 ref string validationPrefix,
                                                                 ref string validationSuffix,
                                                                 ref string validatorMessage,
                                                                 bool pluginSupportsDynamicValidation)
        {
            switch (state)
            {
                case ValidationState.NoMatch:
                {
                    // The validator determined the match is a false positive.
                    // i.e., it is not the kind of artifact we're looking for.
                    // We should suspend processing and move to the next match.

                    level = FailureLevel.None;
                    break;
                }

                case ValidationState.None:
                case ValidationState.ValidatorReturnedIllegalValidationState:
                {
                    if (context != null)
                    {
                        // An illegal state was returned running check '{0}' against '{1}' ({2}).
                        context.Logger.LogToolNotification(
                            Errors.CreateNotification(context.CurrentTarget.Uri,
                                                      "ERR998.ValidatorReturnedIllegalValidationState",
                                                      context.Rule.Id,
                                                      FailureLevel.Error,
                                                      exception: null,
                                                      persistExceptionStack: false,
                                                      messageFormat: SpamResources.ERR998_ValidatorReturnedIllegalValidationState,
                                                      context.Rule.Id,
                                                      context.CurrentTarget.Uri.GetFileName(),
                                                      validatorMessage));
                    }

                    level = FailureLevel.Error;
                    break;
                }

                case ValidationState.Authorized:
                {
                    level = FailureLevel.Error;

                    // Contributes to building a message fragment such as:
                    // 'SomeFile.txt' contains a valid SomeApi token [...].
                    validationPrefix = "a valid ";
                    validationSuffix = string.Empty;
                    break;
                }

                case ValidationState.PasswordProtected:
                {
                    level = FailureLevel.Warning;

                    // Contributes to building a message fragment such as:
                    // 'SomeFile.txt' contains a valid but password-protected
                    // SomeApi token [...].
                    validationPrefix = "a valid but password-protected ";
                    break;
                }

                case ValidationState.Unauthorized:
                {
                    level = FailureLevel.Note;

                    // Contributes to building a message fragment such as:
                    // 'SomeFile.txt' contains an invalid SomeApi token[...].
                    validationPrefix = "an invalid ";
                    validationSuffix = " which failed authentication";
                    break;
                }

                case ValidationState.Expired:
                {
                    level = FailureLevel.Note;

                    // Contributes to building a message fragment such as:
                    // 'SomeFile.txt' contains an expired SomeApi token[...].
                    validationPrefix = "an expired ";
                    break;
                }

                case ValidationState.UnknownHost:
                {
                    level = FailureLevel.Note;

                    // Contributes to building a message fragment such as:
                    // 'SomeFile.txt' contains an apparent SomeApi token
                    // which references an unknown host or resource[...].
                    validationPrefix = "an apparent ";
                    validationSuffix = " which references an unknown host or resource";
                    break;
                }

                case ValidationState.InvalidForConsultedAuthorities:
                {
                    level = FailureLevel.Note;

                    // Contributes to building a message fragment such as:
                    // 'SomeFile.txt' contains an apparent SomeApi token
                    // which references an unknown host or resource[...].
                    validationPrefix = "an apparently invalid ";
                    validationSuffix = " which was not authenticated by any consulted authority";
                    break;
                }

                case ValidationState.Unknown:
                {
                    validationSuffix = string.Empty;

                    validationPrefix = "an apparent ";
                    if (context?.DynamicValidation == false)
                    {
                        if (pluginSupportsDynamicValidation)
                        {
                            // This indicates that dynamic validation was disabled but we
                            // passed this result to a validator that could have performed
                            // this work.
                            validatorMessage += " " + DynamicValidationNotEnabled;
                            level = FailureLevel.Warning;
                        }
                    }
                    else if (pluginSupportsDynamicValidation)
                    {
                        validationSuffix = ", the validity of which could not be determined by runtime analysis";
                    }

                    break;
                }

                case ValidationState.ValidatorNotFound:
                {
                    // TODO: should we have an explicit indicator in
                    // all cases that tells us whether this is an
                    // expected condition or not?
                    validationPrefix = "an apparent ";

                    break;
                }

                default:
                {
                    throw new InvalidOperationException($"Unrecognized validation value '{state}'.");
                }
            }

            if (resultLevelKind != default)
            {
                kind = resultLevelKind.Kind;
                level = resultLevelKind.Level;
            }
        }

        internal static string NormalizeValidatorMessage(string validatorMessage)
        {
            if (string.IsNullOrEmpty(validatorMessage)) { return string.Empty; }

            validatorMessage = validatorMessage.Trim(new char[] { ' ', '.' });

            return " (" + validatorMessage[0].ToString().ToLowerInvariant() + validatorMessage.Substring(1) + ")";
        }

        internal static string RecoverValidatorMessage(string validatorMessage)
        {
            int dynamicValidationMessageIndex = validatorMessage.IndexOf(DynamicValidationNotEnabled, StringComparison.OrdinalIgnoreCase);

            return dynamicValidationMessageIndex != -1
                ? validatorMessage.Substring(dynamicValidationMessageIndex, DynamicValidationNotEnabled.Length)
                : null;
        }

        internal static Fingerprint CreateFingerprintFromMatch(IDictionary<string, FlexMatch> match)
        {
            var fingerprint = default(Fingerprint);

            foreach (KeyValuePair<string, FlexMatch> kv in match)
            {
                fingerprint.SetProperty(kv.Key,
                                        kv.Value.Value,
                                        ignoreRecognizedKeyNames: true);
            }

            return fingerprint;
        }

        private static void MergeDictionary(IList<Dictionary<string, FlexMatch>> mergeFrom, IDictionary<string, ISet<FlexMatch>> mergedGroups)
        {
            foreach (Dictionary<string, FlexMatch> groups in mergeFrom)
            {
                foreach (KeyValuePair<string, FlexMatch> keyValue in groups)
                {
                    string key = keyValue.Key;

                    // We only persist named groups, not groups specified by index.
                    if (int.TryParse(keyValue.Key, out int val)) { continue; }

                    if (!mergedGroups.TryGetValue(keyValue.Key, out ISet<FlexMatch> flexMatches))
                    {
                        mergedGroups[keyValue.Key] = flexMatches = new HashSet<FlexMatch>(FlexMatchValueComparer.Instance);
                    }

                    flexMatches.Add(keyValue.Value);
                }
            }
        }

        private static void ConstructResultAndLogForFileNameRegex(AnalyzeContext context,
                                                           MatchExpression matchExpression,
                                                           FailureLevel level,
                                                           ResultKind kind,
                                                           ReportingDescriptor reportingDescriptor,
                                                           Fingerprint fingerprint,
                                                           string validatorMessage,
                                                           string validationPrefix,
                                                           string validationSuffix,
                                                           string filePath)
        {
            Dictionary<string, string> messageArguments =
                            matchExpression.MessageArguments != null ?
                                new Dictionary<string, string>(matchExpression.MessageArguments) :
                                new Dictionary<string, string>();

            messageArguments["validationPrefix"] = validationPrefix;
            messageArguments["validationSuffix"] = validationSuffix;

            IList<string> arguments = GetMessageArguments(groups: null,
                                                          matchExpression.ArgumentNameToIndexMap,
                                                          filePath,
                                                          validatorMessage: NormalizeValidatorMessage(validatorMessage),
                                                          messageArguments);

            Result result = ConstructResult(context,
                                            reportingDescriptor.Id,
                                            level,
                                            kind,
                                            region: null,
                                            flexMatch: null,
                                            fingerprint,
                                            matchExpression,
                                            arguments);

            context.Logger.Log(reportingDescriptor, result);
        }

        private static Result ConstructResult(AnalyzeContext context,
                                              string ruleId,
                                              FailureLevel level,
                                              ResultKind kind,
                                              Region region,
                                              FlexMatch flexMatch,
                                              Fingerprint fingerprint,
                                              MatchExpression matchExpression,
                                              IList<string> arguments)
        {
            var location = new Location()
            {
                PhysicalLocation = new PhysicalLocation
                {
                    ArtifactLocation = new ArtifactLocation
                    {
                        Uri = context.CurrentTarget.Uri,
                    },
                    Region = region,
                },
            };

            IDictionary<string, string> partialFingerprints = null;
            if (context.DataToInsert.HasFlag(OptionallyEmittedData.RollingHashPartialFingerprints))
            {
                context.RollingHashMap ??= HashUtilities.RollingHash(context.CurrentTarget.Contents);
                string rollingHash = context.RollingHashMap[location.PhysicalLocation.Region.StartLine];
                partialFingerprints = new Dictionary<string, string>() { { "primaryLocationLineHash", rollingHash } };
            }

            Dictionary<string, string> fingerprints = BuildFingerprints(context.RedactSecrets, fingerprint, out double rank);

            if (!string.IsNullOrEmpty(matchExpression.SubId))
            {
                ruleId = $"{ruleId}/{matchExpression.SubId}";
            }

            // We'll limit rank precision to two decimal places. Because this value
            // is actually converted from a normalized range of 0.0 to 1.0, to the
            // SARIF 0.0 to 100.0 equivalent, this is effectively four decimal places
            // of precision as far as the normalized Shannon entropy is concerned.
            rank = Math.Round(rank, 2, MidpointRounding.AwayFromZero);

            var result = new Result()
            {
                RuleId = ruleId,
                Level = level,
                Kind = kind,
                Message = new Message()
                {
                    Id = matchExpression.MessageId,
                    Arguments = arguments,
                },
                Rank = rank,
                Locations = new List<Location>(new[] { location }),
                Fingerprints = fingerprints,
                PartialFingerprints = partialFingerprints,
            };

            if (matchExpression.Fixes?.Count > 0)
            {
                // Build arguments that may be required for fix text.
                var argumentNameToValueMap = new Dictionary<string, string>();

                foreach (KeyValuePair<string, int> kv in matchExpression.ArgumentNameToIndexMap)
                {
                    argumentNameToValueMap["{" + kv.Key + "}"] = arguments[kv.Value];
                }

                // This will create one fixRegion that will be re-used for all matchExpression.Fixes
                Region fixRegion = result.Locations[0].PhysicalLocation.Region.DeepClone();
                fixRegion.Snippet = null;
                foreach (SimpleFix fix in matchExpression.Fixes.Values)
                {
                    ExpandArguments(fix, argumentNameToValueMap);
                    AddFixToResult(flexMatch, fix, result, fixRegion);
                }
            }

            string secretHashSha256 = null;
            fingerprints?.TryGetValue(SecretHashSha256Current, out secretHashSha256);

            DriverEventSource.Log.RuleFired(context.CurrentTarget.Uri.GetFilePath(),
                                            ruleId,
                                            $"{matchExpression.Name}/{matchExpression.Index}",
                                            level,
                                            secretHashSha256);

            return result;
        }

        private static Dictionary<string, string> BuildFingerprints(bool redactSecrets, Fingerprint fingerprint, out double rank)
        {
            rank = -1;

            if (fingerprint == default)
            {
                return null;
            }

            rank = fingerprint.GetRank();

            // Add all fingerprints with no sensitive information by default.
            var fingerprints = new Dictionary<string, string>()
            {
                { SecretHashSha256Current, fingerprint.GetSecretHash() },
                { AssetFingerprintCurrent, fingerprint.GetAssetFingerprint() },
                { ValidationFingerprintHashSha256Current, fingerprint.GetValidationFingerprintHash() },
            };

            // Add fingerprints that expose sensitive data in plaintext
            // only if they are conditionally requested.
            if (!redactSecrets)
            {
                fingerprints[SecretFingerprintCurrent] = fingerprint.GetSecretFingerprint();
                fingerprints[ValidationFingerprintCurrent] = fingerprint.GetValidationFingerprint();
            }

            return fingerprints;
        }

        private static FlexString Decode(string value)
        {
            byte[] bytes = Convert.FromBase64String(value);
            return Encoding.ASCII.GetString(bytes);
        }

        private static void ExpandArguments(SimpleFix fix, Dictionary<string, string> argumentNameToValueMap)
        {
            fix.Find = ExpandArguments(fix.Find, argumentNameToValueMap);
            fix.ReplaceWith = ExpandArguments(fix.ReplaceWith, argumentNameToValueMap);
            fix.Description = ExpandArguments(fix.Description, argumentNameToValueMap);
        }

        private static string ExpandArguments(string text, Dictionary<string, string> argumentNameToValueMap)
        {
            foreach (KeyValuePair<string, string> kv in argumentNameToValueMap)
            {
                text = text.Replace(kv.Key, kv.Value);
            }

            return text;
        }

        private static void AddFixToResult(FlexMatch flexMatch, SimpleFix simpleFix, Result result, Region region)
        {
            result.Fixes ??= new List<Fix>();

            string replacementText = flexMatch.Value.String.Replace(simpleFix.Find, simpleFix.ReplaceWith);

            var fix = new Fix()
            {
                Description = new Message() { Text = simpleFix.Description },
                ArtifactChanges = new List<ArtifactChange>(new[]
                {
                    new ArtifactChange()
                    {
                        ArtifactLocation = result.Locations[0].PhysicalLocation.ArtifactLocation,
                        Replacements = new List<Replacement>(new[]
                        {
                            new Replacement()
                            {
                                DeletedRegion = region,
                                InsertedContent = new ArtifactContent()
                                {
                                    Text = replacementText,
                                },
                            },
                        }),
                    },
                }),
            };

            result.Fixes.Add(fix);
        }

        private static Dictionary<string, int> GenerateIndicesForNamedArguments(ref string defaultMessageString)
        {
            var namedArgumentsToIndexMap = new Dictionary<string, int>();

            foreach (Match match in namedArgumentsRegex.Matches(defaultMessageString))
            {
                string name = match.Groups["name"].Value;
                string index = match.Groups["index"].Value;

                namedArgumentsToIndexMap[name] = int.Parse(index);

                string find = $"{{{index}:{name}}}";
                string replace = $"{{{index}}}";

                defaultMessageString = defaultMessageString.Replace(find, replace);
            }

            return namedArgumentsToIndexMap;
        }

        private static IList<string> GetMessageArguments(IDictionary<string, FlexMatch> groups,
                                                  Dictionary<string, int> namedArgumentToIndexMap,
                                                  string scanTargetPath,
                                                  string validatorMessage,
                                                  Dictionary<string, string> additionalArguments)
        {
            int argsCount = namedArgumentToIndexMap.Count;

            var arguments = new List<string>(new string[argsCount]);

            foreach (KeyValuePair<string, int> kv in namedArgumentToIndexMap)
            {
                string value = string.Empty;

                if (kv.Key == "scanTarget")
                {
                    value = Path.GetFileName(scanTargetPath);
                }
                else if (kv.Key == nameof(scanTargetPath))
                {
                    value = scanTargetPath;
                }
                else if (kv.Key == "validatorMessage")
                {
                    value = validatorMessage ?? string.Empty;
                }
                else if (groups != null && groups.TryGetValue(kv.Key, out FlexMatch groupValue))
                {
                    value = groupValue.Value;
                }

                arguments[kv.Value] = value;
            }

            if (additionalArguments != null)
            {
                foreach (KeyValuePair<string, string> kv in additionalArguments)
                {
                    if (namedArgumentToIndexMap.TryGetValue(kv.Key, out int index))
                    {
                        arguments[index] = kv.Value;
                    }
                }
            }

            return arguments;
        }

        private Region ConstructRegionForSecret(AnalyzeContext context, FlexMatch regionFlexMatch)
        {
            var region = new Region
            {
                CharOffset = regionFlexMatch.Index,
                CharLength = regionFlexMatch.Length,
            };

            return PopulateTextRegionProperties(context, region);
        }

        private static Region PopulateTextRegionProperties(AnalyzeContext context, Region region)
        {
            context.Logger.FileRegionsCache ??= new FileRegionsCache();

            return
                context.Logger.FileRegionsCache.PopulateTextRegionProperties(region,
                                                                             context.CurrentTarget.Uri,
                                                                             populateSnippet: true,
                                                                             fileText: context.CurrentTarget.Contents);
        }

        private void RunMatchExpression(FlexMatch binary64DecodedMatch, AnalyzeContext context, MatchExpression matchExpression)
        {
            bool isMalformed = true;

            bool singleIntraRegex =
                matchExpression.IntrafileRegexes?.Count > 0 ||
                matchExpression.SingleLineRegexes?.Count > 0;

            bool simpleRegex = !string.IsNullOrEmpty(matchExpression.ContentsRegex);

            bool contentRegex = simpleRegex || singleIntraRegex;

            if (contentRegex)
            {
                if (simpleRegex)
                {
                    RunMatchExpressionForContentsRegex(binary64DecodedMatch, context, matchExpression);
                }

                if (singleIntraRegex)
                {
                    RunMatchExpressionForSingleLineAndIntrafileRegexes(context, matchExpression);
                }

                isMalformed = false;
            }
            else if (!string.IsNullOrEmpty(matchExpression.FileNameAllowRegex))
            {
                // This should only happen when we don't have any content regex (simple, intra, single)
                // and we are just looking for files with certain patterns.
                RunMatchExpressionForFileNameRegex(context, matchExpression);
                isMalformed = false;
            }

            if (isMalformed)
            {
                throw new InvalidOperationException("Malformed expression contains no regexes.");
            }
        }

        private void RunMatchExpressionForSingleLineAndIntrafileRegexes(AnalyzeContext context, MatchExpression matchExpression)
        {
            if (matchExpression.IntrafileRegexes?.Count > 0)
            {
                RunMatchExpressionForIntrafileRegexes(context, matchExpression);
            }

            if (matchExpression.SingleLineRegexes?.Count > 0)
            {
                RunMatchExpressionForSingleLineRegexes(context, matchExpression);
            }
        }

        private StringBuilder sb;

        private void RunMatchExpressionForIntrafileRegexes(AnalyzeContext context, MatchExpression matchExpression)
        {
            ResultKind kind = matchExpression.Kind;
            FailureLevel level = matchExpression.Level;
            string searchText = context.CurrentTarget.Contents;
            string filePath = context.CurrentTarget.Uri.GetFilePath();

            var mergedGroups = new Dictionary<string, ISet<FlexMatch>>();

            DriverEventSource.Log.RuleReserved1Start(SpamEventNames.RunRulePhase0Regex,
                                                    filePath,
                                                    matchExpression.Id,
                                                    $"{matchExpression.Name}/{matchExpression.Index}",
                                                    "IntrafileRegex",
                                                    data2: $@"{{""searchText.GetHashCode()"":""{searchText.GetHashCode()}""}}");

            if (!string.IsNullOrWhiteSpace(context.EventsFilePath))
            {
                sb ??= new StringBuilder();
                sb.Clear();
            }

            for (int i = 0; i < matchExpression.IntrafileRegexes?.Count; i++)
            {
                string regex = matchExpression.IntrafileRegexes[i];

                Debug.Assert(!regex.StartsWith("$"), $"Unexpanded regex variable: {regex}");

                if (!Matches(regex,
                             searchText,
                             out List<Dictionary<string, FlexMatch>> matches,
                             context))
                {
                    if (matchExpression.RegexMetadata[i] == RegexMetadata.Optional)
                    {
                        sb?.Append(@$"{(sb.Length > 0 ? ", " : string.Empty)}[optional no match]{regex}");
                        continue;
                    }

                    sb?.Append(@$"{(sb.Length > 0 ? ", " : string.Empty)}{regex}");
                    DriverEventSource.Log.RuleReserved1Stop(SpamEventNames.RunRulePhase0Regex,
                                                            filePath,
                                                            matchExpression.Id,
                                                            $"{matchExpression.Name}/{matchExpression.Index}",
                                                            "IntrafileRegex",
                                                            data2: $"No match: {regex}".CsvEscape());
                    return;
                }

                sb?.Append(@$"{(sb.Length > 0 ? ", " : string.Empty)}{regex}");
                MergeDictionary(matches, mergedGroups);
            }

            DriverEventSource.Log.RuleReserved1Stop(SpamEventNames.RunRulePhase0Regex,
                                                    filePath,
                                                    matchExpression.Id,
                                                    $"{matchExpression.Name}/{matchExpression.Index}",
                                                    "IntrafileRegex",
                                                    data2: $"{sb}".CsvEscape());

            sb?.Clear();

            if (mergedGroups.Count > 0)
            {
                ValidateMatch(context,
                              matchExpression,
                              mergedGroups,
                              groups: null,
                              ref kind,
                              ref level);
            }
        }

        private void RunMatchExpressionForSingleLineRegexes(AnalyzeContext context, MatchExpression matchExpression)
        {
            IList<string> regexes = matchExpression.SingleLineRegexes;

            if (regexes == null || regexes.Count == 0)
            {
                return;
            }

            if (!string.IsNullOrWhiteSpace(context.EventsFilePath))
            {
                sb ??= new StringBuilder();
                sb.Clear();
            }

            ResultKind kind = matchExpression.Kind;
            string searchText = context.CurrentTarget.Contents;
            FailureLevel level = matchExpression.Level;

            string firstRegex = matchExpression.SingleLineRegexes[0];

            // 'm' is multiline mode, i.e., ^ and $ match the beginning and
            // end of lines as well as the beginning or end of the search text.
            string lineRegex = $"(?m)^.*{firstRegex}.*";

            string filePath = context.CurrentTarget.Uri.GetFilePath();

            DriverEventSource.Log.RuleReserved1Start(SpamEventNames.RunRulePhase0Regex,
                                                     filePath,
                                                     matchExpression.Id,
                                                     $"{matchExpression.Name}/{matchExpression.Index}",
                                                     "ExtractLinesRegex",
                                                     data2: $@"{{""searchText.GetHashCode()"":""{searchText.GetHashCode()}""}}");

            if (!Matches(lineRegex,
                        searchText,
                        out List<Dictionary<string, FlexMatch>> singleLineMatches,
                        context))
            {
                DriverEventSource.Log.RuleReserved1Stop(SpamEventNames.RunRulePhase0Regex,
                                                        filePath,
                                                        matchExpression.Id,
                                                        $"{matchExpression.Name}/{matchExpression.Index}",
                                                        "ExtractLinesRegex",
                                                        data2: $"No match: {lineRegex}".CsvEscape());
                return;
            }

            DriverEventSource.Log.RuleReserved1Stop(SpamEventNames.RunRulePhase0Regex,
                                                    filePath,
                                                    matchExpression.Id,
                                                    $"{matchExpression.Name}/{matchExpression.Index}",
                                                    "ExtractLinesRegex",
                                                    data2: $"Matched: {lineRegex}".CsvEscape());

            var combinations = new List<IDictionary<string, FlexMatch>>();

            foreach (Dictionary<string, FlexMatch> lineMatch in singleLineMatches)
            {
                if (matchExpression.SingleLineRegexes.Count == 1)
                {
                    combinations.Add(lineMatch);
                    continue;
                }

                if (!string.IsNullOrWhiteSpace(context.EventsFilePath))
                {
                    sb ??= new StringBuilder();
                    sb.Clear();
                }

                DriverEventSource.Log.RuleReserved1Start(SpamEventNames.RunRulePhase0Regex,
                                                         filePath,
                                                         matchExpression.Id,
                                                         $"{matchExpression.Name}/{matchExpression.Index}",
                                                         "IntralineRegex",
                                                         data2: $@"{{""searchText.GetHashCode()"":""{searchText.GetHashCode()}""}}");

                if (IntralineMatch(context, filePath, lineMatch, matchExpression))
                {
                    combinations.Add(lineMatch);
                }
            }

            ValidateMatch(context,
                         matchExpression,
                         mergedGroups: null,
                         groups: combinations,
                         ref kind,
                         ref level);
        }

        private bool IntralineMatch(AnalyzeContext context, string filePath, Dictionary<string, FlexMatch> lineMatch, MatchExpression matchExpression)
        {
            string lineText = lineMatch["0"].Value;

            for (int i = 1; i < matchExpression.SingleLineRegexes.Count; i++)
            {
                string regex = matchExpression.SingleLineRegexes[i];

                if (!Matches(regex,
                             lineText,
                             out List<Dictionary<string, FlexMatch>> intralineMatches,
                             context))
                {
                    if (matchExpression.RegexMetadata[i] == RegexMetadata.Optional)
                    {
                        sb?.Append(@$"{(sb.Length > 0 ? ", " : string.Empty)}[optional no match]{regex}");
                        continue;
                    }

                    sb?.Append(@$"{(sb.Length > 0 ? ", " : string.Empty)}{regex}");
                    DriverEventSource.Log.RuleReserved1Stop(SpamEventNames.RunRulePhase0Regex,
                                                            filePath,
                                                            matchExpression.Id,
                                                            $"{matchExpression.Name}/{matchExpression.Index}",
                                                            "IntralineRegex",
                                                            data2: $"No match: {regex}".CsvEscape());

                    return false;
                }

                // TODO: we only support a single intraline match per expression. How should
                // we report or error out in cases where this expectation isn't met?
                Dictionary<string, FlexMatch> intralineMatch = intralineMatches[0];

                // We will copy the component groups into the per-line match.
                foreach (KeyValuePair<string, FlexMatch> kv in intralineMatch)
                {
                    if (int.TryParse(kv.Key, out int val)) { continue; }

                    kv.Value.Index += lineMatch["0"].Index;
                    lineMatch[kv.Key] = kv.Value;
                }

                sb?.Append(@$"{(sb.Length > 0 ? ", " : string.Empty)}{regex}");
            }

            DriverEventSource.Log.RuleReserved1Stop(SpamEventNames.RunRulePhase0Regex,
                                        filePath,
                                        matchExpression.Id,
                                        $"{matchExpression.Name}/{matchExpression.Index}",
                                        "IntralineRegex",
                                        data2: $"Matched: {sb}".CsvEscape());

            sb?.Clear();

            return true;
        }

        private void ValidateMatch(AnalyzeContext context,
                                   MatchExpression matchExpression,
                                   Dictionary<string, ISet<FlexMatch>> mergedGroups,
                                   IList<IDictionary<string, FlexMatch>> groups,
                                   ref ResultKind kind,
                                   ref FailureLevel level)
        {
            string validatorMessage = null;
            string validationPrefix = string.Empty;
            string validationSuffix = string.Empty;
            ReportingDescriptor reportingDescriptor = this;

            if (_validators != null && matchExpression.IsValidatorEnabled)
            {
                string filePath = context.CurrentTarget.Uri.GetFilePath();
                string ruleName = matchExpression.Name ?? reportingDescriptor.Name;
                IEnumerable<ValidationResult> validationResults = _validators.Validate(reportingDescriptor.Id,
                                                                                       ruleName,
                                                                                       context,
                                                                                       mergedGroups,
                                                                                       groups,
                                                                                       matchExpression.Properties,
                                                                                       out bool pluginSupportsDynamicValidation);
                if (validationResults != null)
                {
                    foreach (ValidationResult validationResult in validationResults)
                    {
                        if (validationResult.ValidationState == ValidationState.None ||
                            validationResult.ValidationState == ValidationState.NoMatch ||
                            validationResult.ValidationState == ValidationState.ValidatorReturnedIllegalValidationState)
                        {
                            continue;
                        }

                        validatorMessage = validationResult.Message;
                        SetPropertiesBasedOnValidationState(validationResult.ValidationState,
                                                            context,
                                                            validationResult.ResultLevelKind,
                                                            ref level,
                                                            ref kind,
                                                            ref validationPrefix,
                                                            ref validationSuffix,
                                                            ref validatorMessage,
                                                            pluginSupportsDynamicValidation);
                        validationResult.Message = validatorMessage;
                        validationResult.ResultLevelKind = new ResultLevelKind { Kind = kind, Level = level };

                        // TODO: we do not have the ability to provide arbitrary match data from
                        // groups to the result construction API, except for the single-line
                        // match case. This could be a good improvement for intrafile analysis.
                        IDictionary<string, FlexMatch> namedGroups =
                            groups?[0] ??
                            mergedGroups.ToDictionary(mg => mg.Key, mg => mg.Value.FirstOrDefault());

                        ConstructResultAndLogForContentsRegex(binary64DecodedMatch: null,
                                                              context,
                                                              matchExpression,
                                                              filePath,
                                                              validationResult.RegionFlexMatch,
                                                              reportingDescriptor,
                                                              namedGroups,
                                                              validationPrefix,
                                                              validationSuffix,
                                                              validationResult);
                    }
                }
            }
        }

        private void RunMatchExpressionForContentsRegex(FlexMatch binary64DecodedMatch,
                                                        AnalyzeContext context,
                                                        MatchExpression matchExpression)
        {
            ResultKind kind = matchExpression.Kind;
            FailureLevel level = matchExpression.Level;
            string filePath = context.CurrentTarget.Uri.GetFilePath();
            string searchText = binary64DecodedMatch != null
                                                   ? Decode(binary64DecodedMatch.Value).String
                                                   : context.CurrentTarget.Contents;

            DriverEventSource.Log.RuleReserved1Start(SpamEventNames.RunRulePhase0Regex,
                                                     filePath,
                                                     matchExpression.Id,
                                                     $"{matchExpression.Name}/{matchExpression.Index}",
                                                     "ContentsRegex",
                                                     data2: $@"{{""searchText.GetHashCode()"":""{searchText.GetHashCode()}""}}");

            // INTERESTING BREAKPPOINT: debug static analysis match failures.
            // Set a conditional breakpoint on 'matchExpression.Name' to filter by specific rules.
            // Set a conditional breakpoint on 'searchText' to filter on specific target text patterns.
            bool matched = Matches(matchExpression.ContentsRegex,
                                   searchText,
                                   out List<Dictionary<string, FlexMatch>> matches,
                                   context);

            string matchPrefix = matched ? "Matched" : "No match";

            DriverEventSource.Log.RuleReserved1Stop(SpamEventNames.RunRulePhase0Regex,
                                                    filePath,
                                                    matchExpression.Id,
                                                    $"{matchExpression.Name}/{matchExpression.Index}",
                                                    "ContentsRegex",
                                                    data2: $"{matchPrefix}: {matchExpression.ContentsRegex}".CsvEscape());

            if (!matched)
            {
                return;
            }

            foreach (Dictionary<string, FlexMatch> match in matches)
            {
                ReportingDescriptor reportingDescriptor = this;

                Debug.Assert(!match.ContainsKey("scanTargetFullPath"), "Full path should only be populated by engine.");
                match["scanTargetFullPath"] = new FlexMatch { Value = filePath };
                match["retry"] = new FlexMatch { Value = context.Retry ? bool.TrueString : bool.FalseString };
                match["enhancedReporting"] = new FlexMatch { Value = context.EnhancedReporting ? bool.TrueString : bool.FalseString };
                match.AddProperties(matchExpression.Properties);

                FlexMatch flexMatch = match["0"];
                if (match.TryGetValue("refine", out FlexMatch refineMatch))
                {
                    flexMatch = refineMatch;
                }

                if (match.TryGetValue("secret", out FlexMatch secretFlexMatch))
                {
                    flexMatch = secretFlexMatch;
                }

                Fingerprint fingerprint = default;
                string validatorMessage = null;
                string validationPrefix = string.Empty;
                string validationSuffix = string.Empty;

                if (_validators != null && matchExpression.IsValidatorEnabled)
                {
                    string ruleName = matchExpression.Name ?? reportingDescriptor.Name;
                    IEnumerable<ValidationResult> validationResults = _validators.Validate(this.Id,
                                                                                           ruleName,
                                                                                           context,
                                                                                           match,
                                                                                           out bool pluginSupportsDynamicValidation);

                    if (validationResults != null)
                    {
                        foreach (ValidationResult validationResult in validationResults)
                        {
                            if (validationResult.ValidationState == ValidationState.None ||
                                validationResult.ValidationState == ValidationState.NoMatch ||
                                validationResult.ValidationState == ValidationState.ValidatorReturnedIllegalValidationState)
                            {
                                continue;
                            }

                            validatorMessage = validationResult.Message;
                            SetPropertiesBasedOnValidationState(validationResult.ValidationState,
                                                                context,
                                                                validationResult.ResultLevelKind,
                                                                ref level,
                                                                ref kind,
                                                                ref validationPrefix,
                                                                ref validationSuffix,
                                                                ref validatorMessage,
                                                                pluginSupportsDynamicValidation);

                            validationResult.Message = validatorMessage;
                            validationResult.ResultLevelKind = new ResultLevelKind { Kind = kind, Level = level };
                            ConstructResultAndLogForContentsRegex(binary64DecodedMatch,
                                                                  context,
                                                                  matchExpression,
                                                                  filePath,
                                                                  validationResult.RegionFlexMatch ?? flexMatch,
                                                                  reportingDescriptor,
                                                                  match,
                                                                  validationPrefix,
                                                                  validationSuffix,
                                                                  validationResult);
                        }
                    }
                }
                else
                {
                    Debug.Assert(fingerprint == default, "Fingerprint should be default.");
                    fingerprint = CreateFingerprintFromMatch(match);

                    var result = new ValidationResult
                    {
                        Fingerprint = fingerprint,
                        Message = validatorMessage,
                        ResultLevelKind = new ResultLevelKind { Kind = kind, Level = level },
                    };

                    ConstructResultAndLogForContentsRegex(binary64DecodedMatch,
                                                          context,
                                                          matchExpression,
                                                          filePath,
                                                          flexMatch,
                                                          reportingDescriptor,
                                                          match,
                                                          validationPrefix,
                                                          validationSuffix,
                                                          result);
                }
            }
        }

        private bool Matches(string contentsRegex,
                             string searchText,
                             out List<Dictionary<string, FlexMatch>> matches,
                             AnalyzeContext context)
        {
            var re2regex = _engine as RE2Regex;

            long maxMemoryInKB =
                context.MaxMemoryInKilobytes == -1
                    ? context.MaxMemoryInKilobytes
                    : 1024 * context.MaxMemoryInKilobytes;

            if (re2regex != null)
            {
                return re2regex.Matches(contentsRegex,
                                        searchText,
                                        out matches,
                                        ref context.TextToRE2DataMap,
                                        maxMemoryInKB);
            }

            return _engine.Matches(contentsRegex,
                                   searchText,
                                   out matches,
                                   maxMemoryInKB);
        }

        private void ConstructResultAndLogForContentsRegex(FlexMatch binary64DecodedMatch,
                                                           AnalyzeContext context,
                                                           MatchExpression matchExpression,
                                                           string filePath,
                                                           FlexMatch flexMatch,
                                                           ReportingDescriptor reportingDescriptor,
                                                           IDictionary<string, FlexMatch> groups,
                                                           string validationPrefix,
                                                           string validationSuffix,
                                                           ValidationResult validationResult)
        {
            // If we're matching against decoded contents, the region should
            // relate to the base64-encoded scan target content. We do use
            // the decoded content for the fingerprint, however.
            FlexMatch regionFlexMatch = binary64DecodedMatch ??
                                        flexMatch ??
                                        validationResult.RegionFlexMatch;

            Region region = ConstructRegionForSecret(context, regionFlexMatch);

            string toRedact = binary64DecodedMatch != null
                ? binary64DecodedMatch.Value.String
                : validationResult.Fingerprint.Secret;

            if (context.RedactSecrets)
            {
                RedactSecretFromSnippet(region, toRedact);
            }

            Dictionary<string, string> messageArguments = matchExpression.MessageArguments != null ?
                new Dictionary<string, string>(matchExpression.MessageArguments) :
                new Dictionary<string, string>();

            messageArguments["encoding"] = binary64DecodedMatch != null ?
                "base64-encoded" :
                string.Empty; // We don't bother to report a value for plaintext content

            messageArguments["validationPrefix"] = validationPrefix;
            messageArguments["validationSuffix"] = validationSuffix;

            messageArguments["truncatedSecret"] = binary64DecodedMatch != null ?
                binary64DecodedMatch.Value.String.Truncate() :
                validationResult.Fingerprint.Secret.Truncate();

            IList<string> arguments = GetMessageArguments(groups,
                                                          matchExpression.ArgumentNameToIndexMap,
                                                          filePath,
                                                          validatorMessage: NormalizeValidatorMessage(validationResult.Message),
                                                          messageArguments);

            Result result = ConstructResult(context,
                                            reportingDescriptor.Id,
                                            validationResult.ResultLevelKind.Level,
                                            validationResult.ResultLevelKind.Kind,
                                            region,
                                            flexMatch,
                                            validationResult.Fingerprint,
                                            matchExpression,
                                            arguments);

            if ((context.DataToInsert & OptionallyEmittedData.ContextRegionSnippets) == OptionallyEmittedData.ContextRegionSnippets)
            {
                Region contextRegion = ConstructMultilineContextSnippet(context, region);

                if (context.RedactSecrets)
                {
                    RedactSecretFromSnippet(contextRegion, toRedact);
                }

                result.Locations[0].PhysicalLocation.ContextRegion = contextRegion;
            }

            // This skimmer instance mutates its reporting descriptor state,
            // for example, the sub-id may change for every match
            // expression. We will therefore generate a snapshot of
            // current ReportingDescriptor state when logging.
            context.Logger.Log(reportingDescriptor, result, this.ExtensionIndex);
        }

        internal static void RedactSecretFromSnippet(Region region, string secret)
        {
            string anonymizedSecret = secret.Anonymize();
            region.Snippet.Text = region.Snippet.Text.Replace(secret, anonymizedSecret);
        }

        private static Region ConstructMultilineContextSnippet(AnalyzeContext context, Region region)
        {
            context.Logger.FileRegionsCache ??= new FileRegionsCache();

            return
                context.Logger.FileRegionsCache.ConstructMultilineContextSnippet(region, context.CurrentTarget.Uri);
        }

        private void RunMatchExpressionForFileNameRegex(AnalyzeContext context, MatchExpression matchExpression)
        {
            ResultKind kind = matchExpression.Kind;
            FailureLevel level = matchExpression.Level;
            ReportingDescriptor reportingDescriptor = this;
            IDictionary<string, FlexMatch> groups = new Dictionary<string, FlexMatch>();

            if (!string.IsNullOrEmpty(context.CurrentTarget.Contents))
            {
                groups["content"] = new FlexMatch
                {
                    Index = 0,
                    Length = (int)context.CurrentTarget.SizeInBytes,
                    Success = true,
                    Value = context.CurrentTarget.Contents,
                };
            }

            Fingerprint fingerprint = default;
            string validatorMessage = null;
            string validationPrefix = string.Empty, validationSuffix = string.Empty;
            string filePath = context.CurrentTarget.Uri.GetFilePath();
            if (_validators != null && matchExpression.IsValidatorEnabled)
            {
                groups["scanTargetFullPath"] = new FlexMatch() { Value = filePath };
                string ruleName = matchExpression.Name ?? reportingDescriptor.Name;
                IEnumerable<ValidationResult> validationResults = _validators.Validate(this.Id,
                                                                                       ruleName,
                                                                                       context,
                                                                                       groups,
                                                                                       out bool pluginSupportsDynamicValidation);

                if (validationResults != null)
                {
                    foreach (ValidationResult validationResult in validationResults)
                    {
                        validatorMessage = validationResult.Message;

                        switch (validationResult.ValidationState)
                        {
                            case ValidationState.NoMatch:
                            {
                                // The validator determined the match is a false positive.
                                // i.e., it is not the kind of artifact we're looking for.
                                // We should suspend processing and move to the next match.
                                level = FailureLevel.None;
                                break;
                            }

                            case ValidationState.None:
                            case ValidationState.ValidatorReturnedIllegalValidationState:
                            {
                                // An illegal state was returned running check '{0}' against '{1}' ({2}).
                                context.Logger.LogToolNotification(
                                    Errors.CreateNotification(
                                        context.CurrentTarget.Uri,
                                        "ERR998.ValidatorReturnedIllegalValidationState",
                                        context.Rule.Id,
                                        FailureLevel.Error,
                                        exception: null,
                                        persistExceptionStack: false,
                                        messageFormat: SpamResources.ERR998_ValidatorReturnedIllegalValidationState,
                                        context.Rule.Id,
                                        context.CurrentTarget.Uri.GetFileName(),
                                        validatorMessage));

                                level = FailureLevel.Error;
                                break;
                            }

                            case ValidationState.Authorized:
                            {
                                level = FailureLevel.Error;

                                // Contributes to building a message fragment such as:
                                // 'SomeFile.txt' is an exposed SomeSecret file [...].
                                validationPrefix = "an exposed ";
                                break;
                            }

                            case ValidationState.Expired:
                            {
                                level = FailureLevel.Note;

                                // Contributes to building a message fragment such as:
                                // 'SomeFile.txt' contains an expired SomeApi token[...].
                                validationPrefix = "an expired ";
                                break;
                            }

                            case ValidationState.PasswordProtected:
                            {
                                level = FailureLevel.Warning;

                                // Contributes to building a message fragment such as:
                                // 'SomeFile.txt' contains a password-protected SomeSecret file
                                // which could be exfiltrated and potentially brute-forced offline.
                                validationPrefix = "a password-protected ";
                                validationSuffix = " which could be exfiltrated and potentially brute-forced offline";
                                break;
                            }

                            case ValidationState.UnknownHost:
                            case ValidationState.Unauthorized:
                            case ValidationState.InvalidForConsultedAuthorities:
                            {
                                throw new InvalidOperationException();
                            }

                            case ValidationState.Unknown:
                            {
                                level = FailureLevel.Note;

                                validationPrefix = "an apparent ";
                                if (!context.DynamicValidation)
                                {
                                    if (pluginSupportsDynamicValidation)
                                    {
                                        // This indicates that dynamic validation was disabled but we
                                        // passed this result to a validator that could have performed
                                        // this work.
                                        validationSuffix = ". No validation occurred as it was not enabled. Pass '--dynamic-validation' on the command-line to validate this match";
                                    }
                                    else
                                    {
                                        // No validation was requested. The plugin indicated
                                        // that is can't perform this work in any case.
                                        validationSuffix = string.Empty;
                                    }
                                }
                                else if (pluginSupportsDynamicValidation)
                                {
                                    validationSuffix = ", the validity of which could not be determined by runtime analysis";
                                }
                                else
                                {
                                    // Validation was requested. But the plugin indicated
                                    // that it can't perform this work in any case.
                                    validationSuffix = string.Empty;
                                }

                                break;
                            }

                            case ValidationState.ValidatorNotFound:
                            {
                                // TODO: should we have an explicit indicator in
                                // all cases that tells us whether this is an
                                // expected condition or not?
                                validationPrefix = "an apparent ";

                                break;
                            }

                            default:
                            {
                                throw new InvalidOperationException($"Unrecognized validation value '{validationResult.ValidationState}'.");
                            }
                        }

                        if (validationResult.ResultLevelKind != default)
                        {
                            kind = validationResult.ResultLevelKind.Kind;
                            level = validationResult.ResultLevelKind.Level;
                        }

                        ConstructResultAndLogForFileNameRegex(context,
                                                              matchExpression,
                                                              level,
                                                              kind,
                                                              reportingDescriptor,
                                                              validationResult.Fingerprint,
                                                              validatorMessage,
                                                              validationPrefix,
                                                              validationSuffix,
                                                              filePath);
                    }
                }
            }
            else
            {
                ConstructResultAndLogForFileNameRegex(context,
                                                      matchExpression,
                                                      level,
                                                      kind,
                                                      reportingDescriptor,
                                                      fingerprint,
                                                      validatorMessage,
                                                      validationPrefix,
                                                      validationSuffix,
                                                      filePath);
            }
        }

        private bool DoesTargetFileExceedSizeLimits(ulong fileLength, long maxFileSize)
        {
            // Ensure that the byte of the file does not exceed the limit set by the
            // file-size-in-kilobytes command line argument, which defaults to ~10MB.
            ulong fileSize = fileLength / 1024;

            return maxFileSize > -1 && fileSize > (ulong)maxFileSize;
        }
    }
}<|MERGE_RESOLUTION|>--- conflicted
+++ resolved
@@ -129,9 +129,6 @@
             string filePath = context.CurrentTarget.Uri.GetFilePath();
             reasonIfNotApplicable = null;
 
-<<<<<<< HEAD
-            foreach (MatchExpression matchExpression in _matchExpressions)
-=======
             if (!string.IsNullOrWhiteSpace(context.GlobalFileDenyRegex) &&
                 _engine.Match(filePath, pattern: context.GlobalFileDenyRegex).Success)
             {
@@ -140,7 +137,6 @@
             }
 
             foreach (MatchExpression matchExpression in MatchExpressions)
->>>>>>> 00acb93a
             {
                 if (!string.IsNullOrEmpty(matchExpression.FileNameDenyRegex) &&
                     _engine.IsMatch(filePath,
@@ -182,11 +178,7 @@
         {
             string filePath = context.CurrentTarget.Uri.GetFilePath();
 
-<<<<<<< HEAD
             for (int i = 0; i < _matchExpressions.Count; i++)
-=======
-            foreach (MatchExpression matchExpression in MatchExpressions)
->>>>>>> 00acb93a
             {
                 MatchExpression matchExpression = _matchExpressions[i];
                 matchExpression.Index ??= $"{i}";
