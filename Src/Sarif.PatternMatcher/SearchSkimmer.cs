﻿// Copyright (c) Microsoft. All rights reserved.
// Licensed under the MIT license. See LICENSE file in the project root for full license information.

using System;
using System.Collections.Generic;
using System.IO;
using System.Resources;
using System.Text;
using System.Text.RegularExpressions;

using Microsoft.CodeAnalysis.Sarif.Driver;
using Microsoft.RE2.Managed;
using Microsoft.Strings.Interop;

namespace Microsoft.CodeAnalysis.Sarif.PatternMatcher
{
    public class SearchSkimmer : Skimmer<AnalyzeContext>
    {
        private const string Base64DecodingFormatString = "\\b(?i)[0-9a-z\\/+]{0}";

        private static readonly Uri s_helpUri =
            new Uri("https://github.com/microsoft/sarif-pattern-matcher");

        private static readonly Regex namedArgumentsRegex =
            new Regex(@"[^}]?{(?<index>\d+):(?i)(?<name>[a-z]+)}[\}]*", RegexDefaults.DefaultOptionsCaseSensitive);

        private readonly string _id;
        private readonly string _name; // TODO there's no mechanism for flowing rule names to rules.
        private readonly IRegex _engine;
        private readonly IFileSystem _fileSystem;
        private readonly FileRegionsCache _fileRegionsCache;
        private readonly ValidatorsCache _validators;
        private readonly IList<MatchExpression> _matchExpressions;
        private readonly MultiformatMessageString _fullDescription;
        private readonly Dictionary<string, int> _argumentNameToIndex;
        private readonly Dictionary<string, MultiformatMessageString> _messageStrings;
        private readonly Dictionary<MatchExpression, ReportingDescriptor> _matchExpressionToRule;

        public SearchSkimmer(IRegex engine, ValidatorsCache validators, FileRegionsCache fileRegionsCache, SearchDefinition definition, IFileSystem fileSystem = null)
            : this(
                  engine,
                  validators,
                  fileRegionsCache,
                  definition.Id,
                  definition.Name,
                  definition.Level,
                  definition.Description,
                  definition.FileNameDenyRegex,
                  definition.FileNameAllowRegex,
                  definition.Message,
                  definition.MatchExpressions,
                  fileSystem)
        {
        }

        public SearchSkimmer(
            IRegex engine,
            ValidatorsCache validators,
            FileRegionsCache fileRegionsCache,
            string id,
            string name,
            FailureLevel defaultLevel,
            string description,
            string fileNameDenyRegex,
            string fileNameAllowRegex,
            string defaultMessageString,
            IList<MatchExpression> matchExpressions,
            IFileSystem fileSystem = null,
            Dictionary<string, string> strings = null)
        {
            _id = id;
            _name = name;
            _engine = engine;
            _validators = validators;
            _fileRegionsCache = fileRegionsCache;
            _argumentNameToIndex = GenerateIndicesForNamedArguments(ref defaultMessageString);
            _fileSystem = fileSystem ?? FileSystem.Instance;
            _matchExpressionToRule = new Dictionary<MatchExpression, ReportingDescriptor>(matchExpressions.Count);

            _fullDescription = new MultiformatMessageString
            {
                Text = description,
            };

            _messageStrings = new Dictionary<string, MultiformatMessageString>
            {
                { "Default", new MultiformatMessageString() { Text = defaultMessageString, } },
            };

<<<<<<< HEAD
=======
            this.DefaultConfiguration.Level = defaultLevel;

            var reportingConfiguration = new ReportingConfiguration { Level = defaultLevel };

>>>>>>> b510fc27
            foreach (MatchExpression matchExpression in matchExpressions)
            {
                if (matchExpression.Level == 0)
                {
                    matchExpression.Level = defaultLevel;
                }

                matchExpression.FileNameDenyRegex ??= fileNameDenyRegex;
                matchExpression.FileNameAllowRegex ??= fileNameAllowRegex;

                // Replacing common strings for real value.
                if (matchExpression.FileNameAllowRegex?.StartsWith("$") == true && strings.ContainsKey(matchExpression.FileNameAllowRegex.Substring(1)))
                {
                    matchExpression.FileNameAllowRegex = strings[matchExpression.FileNameAllowRegex.Substring(1)];
                }

                // Replacing common strings for real value.
                if (matchExpression.FileNameDenyRegex?.StartsWith("$") == true && strings.ContainsKey(matchExpression.FileNameDenyRegex.Substring(1)))
                {
                    matchExpression.FileNameDenyRegex = strings[matchExpression.FileNameDenyRegex.Substring(1)];
                }

                _matchExpressionToRule[matchExpression] = new ReportingDescriptor
                {
                    Id = string.IsNullOrEmpty(matchExpression.SubId) ? id : $"{id}/{matchExpression.SubId}",
                    DefaultConfiguration = this.DefaultConfiguration,
                    FullDescription = _fullDescription,
                    Help = null,
                    HelpUri = s_helpUri,
                    MessageStrings = _messageStrings,
                    Name = $"{id}/{matchExpression.SubId}",
                };
            }

            _matchExpressions = matchExpressions;
        }

        public override Uri HelpUri => s_helpUri;

        public override string Id => _id;

        public override string Name => Id;

        public override MultiformatMessageString FullDescription => _fullDescription;

        public override MultiformatMessageString Help => null;

        public override IDictionary<string, MultiformatMessageString> MessageStrings => _messageStrings;

        protected override ResourceManager ResourceManager => SpamResources.ResourceManager;

        public override AnalysisApplicability CanAnalyze(AnalyzeContext context, out string reasonIfNotApplicable)
        {
            string path = context.TargetUri.LocalPath;
            reasonIfNotApplicable = null;

            foreach (MatchExpression matchExpression in _matchExpressions)
            {
                if (!string.IsNullOrEmpty(matchExpression.FileNameDenyRegex) && _engine.IsMatch(path, matchExpression.FileNameDenyRegex))
                {
                    continue;
                }

                if (!string.IsNullOrEmpty(matchExpression.FileNameAllowRegex) && !_engine.IsMatch(path, matchExpression.FileNameAllowRegex))
                {
                    continue;
                }

                reasonIfNotApplicable = null;
                return AnalysisApplicability.ApplicableToSpecifiedTarget;
            }

            reasonIfNotApplicable = SpamResources.TargetDoesNotMeetFileNameCriteria;
            return AnalysisApplicability.NotApplicableToSpecifiedTarget;
        }

        public override void Analyze(AnalyzeContext context)
        {
            if (context.FileContents == null)
            {
                context.FileContents = _fileSystem.FileReadAllText(context.TargetUri.LocalPath);
            }

            foreach (MatchExpression matchExpression in _matchExpressions)
            {
                if (!string.IsNullOrEmpty(matchExpression.FileNameAllowRegex))
                {
                    if (!_engine.IsMatch(context.TargetUri.LocalPath,
                                         matchExpression.FileNameAllowRegex,
                                         RegexDefaults.DefaultOptionsCaseInsensitive))
                    {
                        continue;
                    }
                }

                if (!string.IsNullOrEmpty(matchExpression.FileNameDenyRegex))
                {
                    if (_engine.IsMatch(context.TargetUri.LocalPath,
                                        matchExpression.FileNameDenyRegex,
                                        RegexDefaults.DefaultOptionsCaseInsensitive))
                    {
                        continue;
                    }
                }

                if (matchExpression.MatchLengthToDecode > 0)
                {
                    decimal unencodedLength = matchExpression.MatchLengthToDecode;

                    // Every 3 bytes of a base64-encoded string produces 4 bytes of data.
                    int unpaddedLength = (int)Math.Ceiling(decimal.Divide(unencodedLength * 8M, 6M));
                    int paddedLength = 4 * (int)Math.Ceiling(decimal.Divide(unencodedLength, 3M));

                    // Create proper regex for base64-encoded string which includes padding characters.
                    string base64DecodingRegexText =
                        string.Format(Base64DecodingFormatString, "{" + unpaddedLength + "}") +
                        new string('=', paddedLength - unpaddedLength);

                    foreach (FlexMatch flexMatch in _engine.Matches(context.FileContents, base64DecodingRegexText))
                    {
                        // This will run the match expression against the decoded content.
                        RunMatchExpression(
                            binary64DecodedMatch: flexMatch,
                            context,
                            matchExpression);
                    }
                }

                // This runs the match expression against the entire, unencoded file.
                RunMatchExpression(
                    binary64DecodedMatch: null,
                    context,
                    matchExpression);
            }
        }

        private void RunMatchExpression(FlexMatch binary64DecodedMatch, AnalyzeContext context, MatchExpression matchExpression)
        {
<<<<<<< HEAD
            _subId = matchExpression.SubId;

            FailureLevel level = matchExpression.Level;
=======
            FailureLevel level = matchExpression.Level != 0 ?
                matchExpression.Level :
                DefaultConfiguration.Level;
>>>>>>> b510fc27

            if (!string.IsNullOrEmpty(matchExpression.ContentsRegex))
            {
                RunMatchExpressionForContentsRegex(binary64DecodedMatch, context, matchExpression, level);
            }
            else if (!string.IsNullOrEmpty(matchExpression.FileNameAllowRegex))
            {
                RunMatchExpressionForFileNameRegex(context, matchExpression, level);
            }
            else
            {
                // Both FileNameAllowRegex and ContentRegex are null or empty.
            }
        }

        private void RunMatchExpressionForContentsRegex(
            FlexMatch binary64DecodedMatch,
            AnalyzeContext context,
            MatchExpression matchExpression,
            FailureLevel level)
        {
            string searchText = binary64DecodedMatch != null
                                                   ? Decode(binary64DecodedMatch.Value)
                                                   : context.FileContents;

            foreach (FlexMatch flexMatch in _engine.Matches(searchText, matchExpression.ContentsRegex))
            {
                if (!flexMatch.Success) { continue; }

                ReportingDescriptor reportingDescriptor = _matchExpressionToRule[matchExpression];
                Regex regex = CachedDotNetRegex.GetOrCreateRegex(
                                matchExpression.ContentsRegex,
                                RegexDefaults.DefaultOptionsCaseInsensitive);

                Match match = regex.Match(flexMatch.Value);

                string refinedMatchedPattern = match.Groups["refine"].Value;

                IDictionary<string, string> groups = match.Groups.CopyToDictionary(regex.GetGroupNames());

                if (string.IsNullOrEmpty(refinedMatchedPattern))
                {
                    refinedMatchedPattern = flexMatch.Value;
                }

                bool dynamic = context.DynamicValidation;
                string levelText = level.ToString();

                Validation state = 0;
                string fingerprint = null;
                string validatorMessage = null;
                string validationState = string.Empty;

                if (_validators != null)
                {
                    state = _validators.Validate(
                        reportingDescriptor.Id,
                        ref refinedMatchedPattern,
                        ref groups,
                        ref dynamic,
                        ref levelText,
                        ref fingerprint,
                        out validatorMessage);

                    level = (FailureLevel)Enum.Parse(typeof(FailureLevel), levelText);

                    switch (state)
                    {
                        case Validation.NoMatch:
                        {
                            // The validator determined the match is a false positive.
                            // i.e., it is not the kind of artifact we're looking for.
                            // We should suspend processing and move to the next match.
                            continue;
                        }

                        case Validation.None:
                        case Validation.ValidatorReturnedIllegalValue:
                        {
                            // The validator returned a bad value.
                            // TODO: we should log this condition
                            // and then continue processing.
                            level = FailureLevel.Error;
                            break;
                        }

                        case Validation.Authorized:
                        {
                            level = FailureLevel.Error;
                            validationState = " which is authorized for access";
                            break;
                        }

                        case Validation.Unauthorized:
                        {
                            level = FailureLevel.Warning;
                            validationState = " which is unauthorized for access";
                            break;
                        }

                        case Validation.Expired:
                        {
                            level = FailureLevel.Warning;
                            validationState = " which is expired";
                            break;
                        }

                        case Validation.HostUnknown:
                        {
                            level = FailureLevel.Warning;
                            validationState = " which references an unknown host";
                            break;
                        }

                        case Validation.InvalidForConsultedAuthorities:
                        {
                            level = FailureLevel.Warning;
                            validationState = " which is unauthorized for all consulted authorities";
                            break;
                        }

                        case Validation.Unknown:
                        {
                            level = FailureLevel.Warning;
                            if (!context.DynamicValidation)
                            {
                                if (dynamic)
                                {
                                    // This indicates that dynamic validation was disabled but we
                                    // passed this result to a validator that could have performed
                                    // this work.
                                    validationState = ". No validation occurred as it was not enabled. Pass '--dynamic-validation' on the command-line to validate this match";
                                }
                                else
                                {
                                    // No validation was requested. The plugin indicated
                                    // that is can't perform this work in any case.
                                    validationState = string.Empty;
                                }
                            }
                            else if (dynamic)
                            {
                                validationState = ", the validity of which could not be determined";
                            }
                            else
                            {
                                // Validation was requested. But the plugin indicated
                                // that it can't perform this work in any case.
                                validationState = string.Empty;
                            }

                            break;
                        }

                        case Validation.ValidatorNotFound:
                        {
                            // TODO: should we have an explicit indicator in
                            // all cases that tells us whether this is an
                            // expected condition or not?
                            break;
                        }

                        default:
                        {
                            throw new InvalidOperationException($"Unrecognized validation value '{state}'.");
                        }
                    }
                }

                // If we're matching against decoded contents, the region should
                // relate to the base64-encoded scan target content. We do use
                // the decoded content for the fingerprint, however.
                FlexMatch regionFlexMatch = binary64DecodedMatch ?? flexMatch;

                Region region = ConstructRegion(context, regionFlexMatch, refinedMatchedPattern);

                Dictionary<string, string> messageArguments = matchExpression.MessageArguments != null ?
                    new Dictionary<string, string>(matchExpression.MessageArguments) :
                    new Dictionary<string, string>();

                messageArguments["encoding"] = binary64DecodedMatch != null ?
                    "base64-encoded" :
                    string.Empty; // We don't bother to report a value for plaintext content

                messageArguments["validationState"] = validationState;

                IList<string> arguments = GetMessageArguments(
                    match,
                    _argumentNameToIndex,
                    context.TargetUri.LocalPath,
                    validatorMessage: NormalizeValiadator(validatorMessage),
                    messageArguments);

                Result result = ConstructResult(
                    context.TargetUri,
                    reportingDescriptor.Id,
                    level,
                    region,
                    flexMatch,
                    fingerprint,
                    matchExpression.Fixes,
                    arguments);

                // This skimmer instance mutates its reporting descriptor state,
                // for example, the sub-id may change for every match
                // expression. We will therefore generate a snapshot of
                // current ReportingDescriptor state when logging.
                context.Logger.Log(reportingDescriptor, result);
            }
        }

        private string NormalizeValiadator(string validatorMessage)
        {
            if (string.IsNullOrEmpty(validatorMessage)) { return string.Empty; }

            validatorMessage = validatorMessage.Trim(new char[] { ' ', '.' });

            return " (" + validatorMessage[0].ToString().ToLowerInvariant() + validatorMessage.Substring(1) + ")";
        }

        private Region ConstructRegion(AnalyzeContext context, FlexMatch regionFlexMatch, string fingerprint)
        {
            int indexOffset = regionFlexMatch.Value.String.IndexOf(fingerprint);
            int lengthOffset = fingerprint.Length - regionFlexMatch.Length;

            if (indexOffset == -1)
            {
                // If we can't find the fingerprint in the match, that means we matched against
                // base64-decoded content (and therefore there is no region refinement to make).
                indexOffset = 0;
                lengthOffset = 0;
            }

            var region = new Region
            {
                CharOffset = regionFlexMatch.Index + indexOffset,
                CharLength = regionFlexMatch.Length + lengthOffset,
            };

            return _fileRegionsCache.PopulateTextRegionProperties(
                region,
                context.TargetUri,
                populateSnippet: true,
                fileText: context.FileContents);
        }

        private Result ConstructResult(
            Uri targetUri,
            string ruleId,
            FailureLevel level,
            Region region,
            FlexMatch flexMatch,
            string fingerprint,
            IDictionary<string, SimpleFix> fixes,
            IList<string> arguments)
        {
            var location = new Location()
            {
                PhysicalLocation = new PhysicalLocation
                {
                    ArtifactLocation = new ArtifactLocation
                    {
                        Uri = targetUri,
                    },
                    Region = region,
                },
            };

            Dictionary<string, string> fingerprints = BuildFingerprints(fingerprint);

            var result = new Result()
            {
                RuleId = ruleId,
                Level = level,
                Message = new Message()
                {
                    Id = "Default",
                    Arguments = arguments,
                },
                Locations = new List<Location>(new[] { location }),
                Fingerprints = fingerprints,
            };

            if (fixes?.Count > 0)
            {
                // Build arguments that may be required for fix text.
                var argumentNameToValueMap = new Dictionary<string, string>();

                foreach (KeyValuePair<string, int> kv in _argumentNameToIndex)
                {
                    argumentNameToValueMap["{" + kv.Key + "}"] = arguments[kv.Value];
                }

                foreach (SimpleFix fix in fixes.Values)
                {
                    ExpandArguments(fix, argumentNameToValueMap);
                    AddFixToResult(flexMatch, fix, result);
                }
            }

            return result;
        }

        private Dictionary<string, string> BuildFingerprints(string fingerprint)
        {
            if (fingerprint == null) { return null; }

            string[] tokens = fingerprint.Split('#');
            return new Dictionary<string, string>()
            {
                { tokens[0], tokens[1] },
            };
        }

        private void RunMatchExpressionForFileNameRegex(AnalyzeContext context, MatchExpression matchExpression, FailureLevel level)
        {
            ReportingDescriptor reportingDescriptor = _matchExpressionToRule[matchExpression];
            IList<string> arguments = GetMessageArguments(
                _argumentNameToIndex,
                context.TargetUri.LocalPath,
                base64Encoded: false,
                matchExpression.MessageArguments);

            var location = new Location()
            {
                PhysicalLocation = new PhysicalLocation
                {
                    ArtifactLocation = new ArtifactLocation
                    {
                        Uri = context.TargetUri,
                    },
                },
            };

            var result = new Result()
            {
                RuleId = reportingDescriptor.Id,
                Level = level,
                Message = new Message()
                {
                    Id = "Default",
                    Arguments = arguments,
                },
                Locations = new List<Location>(new[] { location }),
            };

            context.Logger.Log(reportingDescriptor, result);
        }

        private FlexString Decode(string value)
        {
            byte[] bytes = Convert.FromBase64String(value);
            return Encoding.ASCII.GetString(bytes);
        }

        private void ExpandArguments(SimpleFix fix, Dictionary<string, string> argumentNameToValueMap)
        {
            fix.Find = ExpandArguments(fix.Find, argumentNameToValueMap);
            fix.ReplaceWith = ExpandArguments(fix.ReplaceWith, argumentNameToValueMap);
            fix.Description = ExpandArguments(fix.Description, argumentNameToValueMap);
        }

        private string ExpandArguments(string text, Dictionary<string, string> argumentNameToValueMap)
        {
            foreach (KeyValuePair<string, string> kv in argumentNameToValueMap)
            {
                text = text.Replace(kv.Key, kv.Value);
            }

            return text;
        }

        private void AddFixToResult(FlexMatch flexMatch, SimpleFix simpleFix, Result result)
        {
            result.Fixes ??= new List<Fix>();

            string replacementText = flexMatch.Value.String.Replace(simpleFix.Find, simpleFix.ReplaceWith);

            var fix = new Fix()
            {
                Description = new Message() { Text = simpleFix.Description },
                ArtifactChanges = new List<ArtifactChange>(new[]
                {
                    new ArtifactChange()
                    {
                        ArtifactLocation = result.Locations[0].PhysicalLocation.ArtifactLocation,
                        Replacements = new List<Replacement>(new[]
                        {
                            new Replacement()
                            {
                                DeletedRegion = new Region()
                                {
                                    CharOffset = flexMatch.Index,
                                    CharLength = flexMatch.Length,
                                },
                                InsertedContent = new ArtifactContent()
                                {
                                    Text = replacementText,
                                },
                            },
                        }),
                    },
                }),
            };

            result.Fixes.Add(fix);
        }

        private Dictionary<string, int> GenerateIndicesForNamedArguments(ref string defaultMessageString)
        {
            var namedArgumentsToIndexMap = new Dictionary<string, int>();

            foreach (Match match in namedArgumentsRegex.Matches(defaultMessageString))
            {
                string name = match.Groups["name"].Value;
                string index = match.Groups["index"].Value;

                namedArgumentsToIndexMap[name] = int.Parse(index);

                string find = $"{{{index}:{name}}}";
                string replace = $"{{{index}}}";

                defaultMessageString = defaultMessageString.Replace(find, replace);
            }

            return namedArgumentsToIndexMap;
        }

        private IList<string> GetMessageArguments(
            Match match,
            Dictionary<string, int> namedArgumentToIndexMap,
            string scanTargetPath,
            string validatorMessage,
            Dictionary<string, string> additionalArguments)
        {
            int argsCount = namedArgumentToIndexMap.Count;

            var arguments = new List<string>(new string[argsCount]);

            foreach (KeyValuePair<string, int> kv in namedArgumentToIndexMap)
            {
                string value = kv.Key == "scanTarget"
                    ? Path.GetFileName(scanTargetPath)
                    : match.Groups[kv.Key]?.Value;

                value = kv.Key == nameof(scanTargetPath)
                    ? scanTargetPath
                    : value;

                value = kv.Key == "validatorMessage"
                    ? validatorMessage ?? string.Empty
                    : value;

                arguments[kv.Value] = value;
            }

            if (additionalArguments != null)
            {
                foreach (KeyValuePair<string, string> kv in additionalArguments)
                {
                    if (namedArgumentToIndexMap.TryGetValue(kv.Key, out int index))
                    {
                        arguments[index] = kv.Value;
                    }
                }
            }

            return arguments;
        }

        private IList<string> GetMessageArguments(
            Dictionary<string, int> namedArgumentToIndexMap,
            string scanTargetPath,
            bool base64Encoded,
            Dictionary<string, string> additionalArguments)
        {
            int argsCount = namedArgumentToIndexMap.Count;

            var arguments = new List<string>(new string[argsCount]);

            foreach (KeyValuePair<string, int> kv in namedArgumentToIndexMap)
            {
                string value = kv.Key == "scanTarget" ?
                    Path.GetFileName(scanTargetPath) :
                    string.Empty;

                value = kv.Key == nameof(scanTargetPath) ?
                    scanTargetPath :
                    value;

                // TODO add support for base64 decoding
                value = kv.Key == "encoding"
                    ? (base64Encoded ? "base64-encoded" : "plaintext")
                    : value;

                arguments[kv.Value] = value;
            }

            if (additionalArguments != null)
            {
                foreach (KeyValuePair<string, string> kv in additionalArguments)
                {
                    int index = namedArgumentToIndexMap[kv.Key];
                    arguments[index] = kv.Value;
                }
            }

            return arguments;
        }
    }
}<|MERGE_RESOLUTION|>--- conflicted
+++ resolved
@@ -87,13 +87,10 @@
                 { "Default", new MultiformatMessageString() { Text = defaultMessageString, } },
             };
 
-<<<<<<< HEAD
-=======
             this.DefaultConfiguration.Level = defaultLevel;
 
             var reportingConfiguration = new ReportingConfiguration { Level = defaultLevel };
 
->>>>>>> b510fc27
             foreach (MatchExpression matchExpression in matchExpressions)
             {
                 if (matchExpression.Level == 0)
@@ -231,16 +228,8 @@
         }
 
         private void RunMatchExpression(FlexMatch binary64DecodedMatch, AnalyzeContext context, MatchExpression matchExpression)
-        {
-<<<<<<< HEAD
-            _subId = matchExpression.SubId;
-
+        {            
             FailureLevel level = matchExpression.Level;
-=======
-            FailureLevel level = matchExpression.Level != 0 ?
-                matchExpression.Level :
-                DefaultConfiguration.Level;
->>>>>>> b510fc27
 
             if (!string.IsNullOrEmpty(matchExpression.ContentsRegex))
             {
