--- conflicted
+++ resolved
@@ -235,143 +235,143 @@
             switch (state)
             {
                 case ValidationState.NoMatch:
-                {
-                    // The validator determined the match is a false positive.
-                    // i.e., it is not the kind of artifact we're looking for.
-                    // We should suspend processing and move to the next match.
-
-                    level = FailureLevel.None;
-                    break;
-                }
+                    {
+                        // The validator determined the match is a false positive.
+                        // i.e., it is not the kind of artifact we're looking for.
+                        // We should suspend processing and move to the next match.
+
+                        level = FailureLevel.None;
+                        break;
+                    }
 
                 case ValidationState.None:
                 case ValidationState.ValidatorReturnedIllegalValidationState:
-                {
-                    if (context != null)
-                    {
-                        // An illegal state was returned running check '{0}' against '{1}' ({2}).
-                        context.Logger.LogToolNotification(
-                            Errors.CreateNotification(context.TargetUri,
-                                                      "ERR998.ValidatorReturnedIllegalValidationState",
-                                                      context.Rule.Id,
-                                                      FailureLevel.Error,
-                                                      exception: null,
-                                                      persistExceptionStack: false,
-                                                      messageFormat: SpamResources.ERR998_ValidatorReturnedIllegalValidationState,
-                                                      context.Rule.Id,
-                                                      context.TargetUri.GetFileName(),
-                                                      validatorMessage));
-                    }
-
-                    level = FailureLevel.Error;
-                    break;
-                }
+                    {
+                        if (context != null)
+                        {
+                            // An illegal state was returned running check '{0}' against '{1}' ({2}).
+                            context.Logger.LogToolNotification(
+                                Errors.CreateNotification(context.TargetUri,
+                                                          "ERR998.ValidatorReturnedIllegalValidationState",
+                                                          context.Rule.Id,
+                                                          FailureLevel.Error,
+                                                          exception: null,
+                                                          persistExceptionStack: false,
+                                                          messageFormat: SpamResources.ERR998_ValidatorReturnedIllegalValidationState,
+                                                          context.Rule.Id,
+                                                          context.TargetUri.GetFileName(),
+                                                          validatorMessage));
+                        }
+
+                        level = FailureLevel.Error;
+                        break;
+                    }
 
                 case ValidationState.Authorized:
-                {
-                    level = FailureLevel.Error;
-
-                    // Contributes to building a message fragment such as:
-                    // 'SomeFile.txt' contains a valid SomeApi token [...].
-                    validationPrefix = "a valid ";
-                    validationSuffix = string.Empty;
-                    break;
-                }
+                    {
+                        level = FailureLevel.Error;
+
+                        // Contributes to building a message fragment such as:
+                        // 'SomeFile.txt' contains a valid SomeApi token [...].
+                        validationPrefix = "a valid ";
+                        validationSuffix = string.Empty;
+                        break;
+                    }
 
                 case ValidationState.PasswordProtected:
-                {
-                    level = FailureLevel.Warning;
-
-                    // Contributes to building a message fragment such as:
-                    // 'SomeFile.txt' contains a valid but password-protected
-                    // SomeApi token [...].
-                    validationPrefix = "a valid but password-protected ";
-                    break;
-                }
+                    {
+                        level = FailureLevel.Warning;
+
+                        // Contributes to building a message fragment such as:
+                        // 'SomeFile.txt' contains a valid but password-protected
+                        // SomeApi token [...].
+                        validationPrefix = "a valid but password-protected ";
+                        break;
+                    }
 
                 case ValidationState.Unauthorized:
-                {
-                    level = FailureLevel.Note;
-
-                    // Contributes to building a message fragment such as:
-                    // 'SomeFile.txt' contains an invalid SomeApi token[...].
-                    validationPrefix = "an invalid ";
-                    validationSuffix = " which failed authentication";
-                    break;
-                }
+                    {
+                        level = FailureLevel.Note;
+
+                        // Contributes to building a message fragment such as:
+                        // 'SomeFile.txt' contains an invalid SomeApi token[...].
+                        validationPrefix = "an invalid ";
+                        validationSuffix = " which failed authentication";
+                        break;
+                    }
 
                 case ValidationState.Expired:
-                {
-                    level = FailureLevel.Note;
-
-                    // Contributes to building a message fragment such as:
-                    // 'SomeFile.txt' contains an expired SomeApi token[...].
-                    validationPrefix = "an expired ";
-                    break;
-                }
+                    {
+                        level = FailureLevel.Note;
+
+                        // Contributes to building a message fragment such as:
+                        // 'SomeFile.txt' contains an expired SomeApi token[...].
+                        validationPrefix = "an expired ";
+                        break;
+                    }
 
                 case ValidationState.UnknownHost:
-                {
-                    level = FailureLevel.Note;
-
-                    // Contributes to building a message fragment such as:
-                    // 'SomeFile.txt' contains an apparent SomeApi token
-                    // which references an unknown host or resource[...].
-                    validationPrefix = "an apparent ";
-                    validationSuffix = " which references an unknown host or resource";
-                    break;
-                }
+                    {
+                        level = FailureLevel.Note;
+
+                        // Contributes to building a message fragment such as:
+                        // 'SomeFile.txt' contains an apparent SomeApi token
+                        // which references an unknown host or resource[...].
+                        validationPrefix = "an apparent ";
+                        validationSuffix = " which references an unknown host or resource";
+                        break;
+                    }
 
                 case ValidationState.InvalidForConsultedAuthorities:
-                {
-                    level = FailureLevel.Note;
-
-                    // Contributes to building a message fragment such as:
-                    // 'SomeFile.txt' contains an apparent SomeApi token
-                    // which references an unknown host or resource[...].
-                    validationPrefix = "an apparently invalid ";
-                    validationSuffix = " which was not authenticated by any consulted authority";
-                    break;
-                }
+                    {
+                        level = FailureLevel.Note;
+
+                        // Contributes to building a message fragment such as:
+                        // 'SomeFile.txt' contains an apparent SomeApi token
+                        // which references an unknown host or resource[...].
+                        validationPrefix = "an apparently invalid ";
+                        validationSuffix = " which was not authenticated by any consulted authority";
+                        break;
+                    }
 
                 case ValidationState.Unknown:
-                {
-                    level = FailureLevel.Note;
-                    validationSuffix = string.Empty;
-
-                    validationPrefix = "an apparent ";
-                    if (context?.DynamicValidation == false)
-                    {
-                        if (pluginSupportsDynamicValidation)
+                    {
+                        level = FailureLevel.Note;
+                        validationSuffix = string.Empty;
+
+                        validationPrefix = "an apparent ";
+                        if (context?.DynamicValidation == false)
                         {
-                            // This indicates that dynamic validation was disabled but we
-                            // passed this result to a validator that could have performed
-                            // this work.
-                            validatorMessage += " " + DynamicValidationNotEnabled;
+                            if (pluginSupportsDynamicValidation)
+                            {
+                                // This indicates that dynamic validation was disabled but we
+                                // passed this result to a validator that could have performed
+                                // this work.
+                                validatorMessage += " " + DynamicValidationNotEnabled;
+                            }
                         }
-                    }
-                    else if (pluginSupportsDynamicValidation)
-                    {
-                        validationSuffix = ", the validity of which could not be determined by runtime analysis";
-                    }
-
-                    break;
-                }
+                        else if (pluginSupportsDynamicValidation)
+                        {
+                            validationSuffix = ", the validity of which could not be determined by runtime analysis";
+                        }
+
+                        break;
+                    }
 
                 case ValidationState.ValidatorNotFound:
-                {
-                    // TODO: should we have an explicit indicator in
-                    // all cases that tells us whether this is an
-                    // expected condition or not?
-                    validationPrefix = "an apparent ";
-
-                    break;
-                }
+                    {
+                        // TODO: should we have an explicit indicator in
+                        // all cases that tells us whether this is an
+                        // expected condition or not?
+                        validationPrefix = "an apparent ";
+
+                        break;
+                    }
 
                 default:
-                {
-                    throw new InvalidOperationException($"Unrecognized validation value '{state}'.");
-                }
+                    {
+                        throw new InvalidOperationException($"Unrecognized validation value '{state}'.");
+                    }
             }
 
             if (resultLevelKind != default)
@@ -555,34 +555,11 @@
             {
                 ReportingDescriptor reportingDescriptor = this;
 
-<<<<<<< HEAD
-                IDictionary<string, string> groups = match.CopyToDictionary();
-
-                Debug.Assert(!groups.ContainsKey("scanTargetFullPath"), "Full path should always exist.");
-                groups["scanTargetFullPath"] = filePath;
-                groups["retry"] = context.Retry ? bool.TrueString : bool.FalseString;
-                groups["enhancedReporting"] = context.EnhancedReporting ? bool.TrueString : bool.FalseString;
-
-                if (matchExpression.Properties != null)
-                {
-                    foreach (KeyValuePair<string, string> kv in matchExpression.Properties)
-                    {
-                        // We will never allow a group returned by a dynamically executing
-                        // regex to overwrite a static value in the match expression. This
-                        // allows the match expression to provide a default value that
-                        // may be replaced by the analysis.
-                        if (!groups.ContainsKey(kv.Key))
-                        {
-                            groups[kv.Key] = kv.Value;
-                        }
-                    }
-                }
-=======
                 Debug.Assert(!match.ContainsKey("scanTargetFullPath"), "Full path should only be populated by engine.");
                 match["scanTargetFullPath"] = new FlexMatch { Value = filePath };
+                match["retry"] = new FlexMatch { Value = context.Retry ? bool.TrueString : bool.FalseString };
                 match["enhancedReporting"] = new FlexMatch { Value = context.EnhancedReporting ? bool.TrueString : bool.FalseString };
                 match.AddProperties(matchExpression.Properties);
->>>>>>> 152e71b8
 
                 FlexMatch flexMatch = match["0"];
                 string refinedMatchedPattern = flexMatch.Value;
@@ -771,123 +748,123 @@
                         switch (validationResult.ValidationState)
                         {
                             case ValidationState.NoMatch:
-                            {
-                                // The validator determined the match is a false positive.
-                                // i.e., it is not the kind of artifact we're looking for.
-                                // We should suspend processing and move to the next match.
-                                level = FailureLevel.None;
-                                break;
-                            }
+                                {
+                                    // The validator determined the match is a false positive.
+                                    // i.e., it is not the kind of artifact we're looking for.
+                                    // We should suspend processing and move to the next match.
+                                    level = FailureLevel.None;
+                                    break;
+                                }
 
                             case ValidationState.None:
                             case ValidationState.ValidatorReturnedIllegalValidationState:
-                            {
-                                // An illegal state was returned running check '{0}' against '{1}' ({2}).
-                                context.Logger.LogToolNotification(
-                                    Errors.CreateNotification(
-                                        context.TargetUri,
-                                        "ERR998.ValidatorReturnedIllegalValidationState",
-                                        context.Rule.Id,
-                                        FailureLevel.Error,
-                                        exception: null,
-                                        persistExceptionStack: false,
-                                        messageFormat: SpamResources.ERR998_ValidatorReturnedIllegalValidationState,
-                                        context.Rule.Id,
-                                        context.TargetUri.GetFileName(),
-                                        validatorMessage));
-
-                                level = FailureLevel.Error;
-                                break;
-                            }
+                                {
+                                    // An illegal state was returned running check '{0}' against '{1}' ({2}).
+                                    context.Logger.LogToolNotification(
+                                        Errors.CreateNotification(
+                                            context.TargetUri,
+                                            "ERR998.ValidatorReturnedIllegalValidationState",
+                                            context.Rule.Id,
+                                            FailureLevel.Error,
+                                            exception: null,
+                                            persistExceptionStack: false,
+                                            messageFormat: SpamResources.ERR998_ValidatorReturnedIllegalValidationState,
+                                            context.Rule.Id,
+                                            context.TargetUri.GetFileName(),
+                                            validatorMessage));
+
+                                    level = FailureLevel.Error;
+                                    break;
+                                }
 
                             case ValidationState.Authorized:
-                            {
-                                level = FailureLevel.Error;
-
-                                // Contributes to building a message fragment such as:
-                                // 'SomeFile.txt' is an exposed SomeSecret file [...].
-                                validationPrefix = "an exposed ";
-                                break;
-                            }
+                                {
+                                    level = FailureLevel.Error;
+
+                                    // Contributes to building a message fragment such as:
+                                    // 'SomeFile.txt' is an exposed SomeSecret file [...].
+                                    validationPrefix = "an exposed ";
+                                    break;
+                                }
 
                             case ValidationState.Expired:
-                            {
-                                level = FailureLevel.Note;
-
-                                // Contributes to building a message fragment such as:
-                                // 'SomeFile.txt' contains an expired SomeApi token[...].
-                                validationPrefix = "an expired ";
-                                break;
-                            }
+                                {
+                                    level = FailureLevel.Note;
+
+                                    // Contributes to building a message fragment such as:
+                                    // 'SomeFile.txt' contains an expired SomeApi token[...].
+                                    validationPrefix = "an expired ";
+                                    break;
+                                }
 
                             case ValidationState.PasswordProtected:
-                            {
-                                level = FailureLevel.Warning;
-
-                                // Contributes to building a message fragment such as:
-                                // 'SomeFile.txt' contains a password-protected SomeSecret file
-                                // which could be exfiltrated and potentially brute-forced offline.
-                                validationPrefix = "a password-protected ";
-                                validationSuffix = " which could be exfiltrated and potentially brute-forced offline";
-                                break;
-                            }
+                                {
+                                    level = FailureLevel.Warning;
+
+                                    // Contributes to building a message fragment such as:
+                                    // 'SomeFile.txt' contains a password-protected SomeSecret file
+                                    // which could be exfiltrated and potentially brute-forced offline.
+                                    validationPrefix = "a password-protected ";
+                                    validationSuffix = " which could be exfiltrated and potentially brute-forced offline";
+                                    break;
+                                }
 
                             case ValidationState.UnknownHost:
                             case ValidationState.Unauthorized:
                             case ValidationState.InvalidForConsultedAuthorities:
-                            {
-                                throw new InvalidOperationException();
-                            }
+                                {
+                                    throw new InvalidOperationException();
+                                }
 
                             case ValidationState.Unknown:
-                            {
-                                level = FailureLevel.Note;
-
-                                validationPrefix = "an apparent ";
-                                if (!context.DynamicValidation)
                                 {
-                                    if (pluginSupportsDynamicValidation)
+                                    level = FailureLevel.Note;
+
+                                    validationPrefix = "an apparent ";
+                                    if (!context.DynamicValidation)
                                     {
-                                        // This indicates that dynamic validation was disabled but we
-                                        // passed this result to a validator that could have performed
-                                        // this work.
-                                        validationSuffix = ". No validation occurred as it was not enabled. Pass '--dynamic-validation' on the command-line to validate this match";
+                                        if (pluginSupportsDynamicValidation)
+                                        {
+                                            // This indicates that dynamic validation was disabled but we
+                                            // passed this result to a validator that could have performed
+                                            // this work.
+                                            validationSuffix = ". No validation occurred as it was not enabled. Pass '--dynamic-validation' on the command-line to validate this match";
+                                        }
+                                        else
+                                        {
+                                            // No validation was requested. The plugin indicated
+                                            // that is can't perform this work in any case.
+                                            validationSuffix = string.Empty;
+                                        }
+                                    }
+                                    else if (pluginSupportsDynamicValidation)
+                                    {
+                                        validationSuffix = ", the validity of which could not be determined by runtime analysis";
                                     }
                                     else
                                     {
-                                        // No validation was requested. The plugin indicated
-                                        // that is can't perform this work in any case.
+                                        // Validation was requested. But the plugin indicated
+                                        // that it can't perform this work in any case.
                                         validationSuffix = string.Empty;
                                     }
+
+                                    break;
                                 }
-                                else if (pluginSupportsDynamicValidation)
+
+                            case ValidationState.ValidatorNotFound:
                                 {
-                                    validationSuffix = ", the validity of which could not be determined by runtime analysis";
+                                    // TODO: should we have an explicit indicator in
+                                    // all cases that tells us whether this is an
+                                    // expected condition or not?
+                                    validationPrefix = "an apparent ";
+
+                                    break;
                                 }
-                                else
+
+                            default:
                                 {
-                                    // Validation was requested. But the plugin indicated
-                                    // that it can't perform this work in any case.
-                                    validationSuffix = string.Empty;
+                                    throw new InvalidOperationException($"Unrecognized validation value '{validationResult.ValidationState}'.");
                                 }
-
-                                break;
-                            }
-
-                            case ValidationState.ValidatorNotFound:
-                            {
-                                // TODO: should we have an explicit indicator in
-                                // all cases that tells us whether this is an
-                                // expected condition or not?
-                                validationPrefix = "an apparent ";
-
-                                break;
-                            }
-
-                            default:
-                            {
-                                throw new InvalidOperationException($"Unrecognized validation value '{validationResult.ValidationState}'.");
-                            }
                         }
 
                         if (validationResult.ResultLevelKind != default)
