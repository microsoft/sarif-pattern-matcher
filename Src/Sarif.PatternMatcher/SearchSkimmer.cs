--- conflicted
+++ resolved
@@ -487,12 +487,9 @@
                     refinedMatchedPattern = flexMatch.Value;
                 }
 
-<<<<<<< HEAD
+                string levelText = level.ToString();
+
                 ValidationState state = 0;
-=======
-                string levelText = level.ToString();
-
->>>>>>> 39225748
                 Fingerprint fingerprint = default;
                 string validatorMessage = null;
                 string validationPrefix = string.Empty;
@@ -500,38 +497,12 @@
 
                 if (_validators != null && matchExpression.IsValidatorEnabled)
                 {
-<<<<<<< HEAD
-                    state = _validators.Validate(reportingDescriptor.Name,
-                                                context,
-                                                ref refinedMatchedPattern,
-                                                ref groups,
-                                                ref validatorMessage,
-                                                out resultLevelKind,
-                                                out fingerprint,
-                                                out bool pluginSupportsDynamicValidation);
-
-                    SetPropertiesBasedOnValidationState(state,
-                                                        context,
-                                                        resultLevelKind,
-                                                        ref level,
-                                                        ref kind,
-                                                        ref validationPrefix,
-                                                        ref validationSuffix,
-                                                        ref validatorMessage,
-                                                        pluginSupportsDynamicValidation);
-
-                    if (state == ValidationState.None ||
-                        state == ValidationState.NoMatch ||
-                        state == ValidationState.ValidatorReturnedIllegalValidationState)
-=======
                     IEnumerable<ValidationResult> validationResults = _validators.Validate(reportingDescriptor.Name,
                                                                                            context,
                                                                                            ref refinedMatchedPattern,
                                                                                            groups,
                                                                                            out bool pluginSupportsDynamicValidation);
-
                     if (validationResults != null)
->>>>>>> 39225748
                     {
                         foreach (ValidationResult validationResult in validationResults)
                         {
@@ -550,6 +521,8 @@
                                                                 ref validationPrefix,
                                                                 ref validationSuffix,
                                                                 ref validatorMessage,
+                                                                pluginSupportsDynamicValidation);
+                                                        pluginSupportsDynamicValidation);
                                                                 pluginSupportsDynamicValidation);
 
                             ConstructResultAndLogForContentsRegex(binary64DecodedMatch,
@@ -568,52 +541,6 @@
                         }
                     }
                 }
-<<<<<<< HEAD
-
-                // If we're matching against decoded contents, the region should
-                // relate to the base64-encoded scan target content. We do use
-                // the decoded content for the fingerprint, however.
-                FlexMatch regionFlexMatch = binary64DecodedMatch ?? flexMatch;
-
-                Region region = ConstructRegion(context, regionFlexMatch, refinedMatchedPattern);
-
-                Dictionary<string, string> messageArguments = matchExpression.MessageArguments != null ?
-                    new Dictionary<string, string>(matchExpression.MessageArguments) :
-                    new Dictionary<string, string>();
-
-                messageArguments["encoding"] = binary64DecodedMatch != null ?
-                    "base64-encoded" :
-                    string.Empty; // We don't bother to report a value for plaintext content
-
-                messageArguments["validationPrefix"] = validationPrefix;
-                messageArguments["validationSuffix"] = validationSuffix;
-
-                IList<string> arguments = GetMessageArguments(match,
-                                                              matchExpression.ArgumentNameToIndexMap,
-                                                              filePath,
-                                                              validatorMessage: NormalizeValidatorMessage(validatorMessage),
-                                                              messageArguments);
-
-                Result result = ConstructResult(context.TargetUri,
-                                                reportingDescriptor.Id,
-                                                level,
-                                                kind,
-                                                region,
-                                                flexMatch,
-                                                fingerprint,
-                                                matchExpression,
-                                                arguments);
-
-                // This skimmer instance mutates its reporting descriptor state,
-                // for example, the sub-id may change for every match
-                // expression. We will therefore generate a snapshot of
-                // current ReportingDescriptor state when logging.
-                context.Logger.Log(reportingDescriptor, result);
-            }
-        }
-
-        private void RunMatchExpressionForFileNameRegex(AnalyzeContext context, MatchExpression matchExpression)
-=======
                 else
                 {
                     ConstructResultAndLogForContentsRegex(binary64DecodedMatch,
@@ -669,8 +596,6 @@
                                                           matchExpression.ArgumentNameToIndexMap,
                                                           filePath,
                                                           validatorMessage: NormalizeValidatorMessage(validatorMessage),
-                                                          messageArguments);
-
             Result result = ConstructResult(context.TargetUri,
                                             reportingDescriptor.Id,
                                             level,
@@ -679,6 +604,8 @@
                                             fingerprint,
                                             matchExpression,
                                             arguments);
+                                            arguments);
+                                                arguments);
 
             // This skimmer instance mutates its reporting descriptor state,
             // for example, the sub-id may change for every match
@@ -687,8 +614,7 @@
             context.Logger.Log(reportingDescriptor, result);
         }
 
-        private void RunMatchExpressionForFileNameRegex(AnalyzeContext context, MatchExpression matchExpression, FailureLevel level)
->>>>>>> 39225748
+        private void RunMatchExpressionForFileNameRegex(AnalyzeContext context, MatchExpression matchExpression)
         {
             ResultKind kind = matchExpression.Kind;
             FailureLevel level = matchExpression.Level;
@@ -847,8 +773,6 @@
                         if (validationResult.ResultLevelKind != default)
                         {
                             level = validationResult.ResultLevelKind.Level;
-                        }
-
                         ConstructResultAndLogForFileNameRegex(context,
                                                               matchExpression,
                                                               level,
@@ -859,30 +783,6 @@
                                                               validationSuffix,
                                                               filePath);
                     }
-<<<<<<< HEAD
-
-                    case ValidationState.ValidatorNotFound:
-                    {
-                        // TODO: should we have an explicit indicator in
-                        // all cases that tells us whether this is an
-                        // expected condition or not?
-                        validationPrefix = "an apparent ";
-
-                        break;
-                    }
-
-                    default:
-                    {
-                        throw new InvalidOperationException($"Unrecognized validation value '{state}'.");
-                    }
-                }
-
-                if (resultLevelKind != default)
-                {
-                    kind = resultLevelKind.Kind;
-                    level = resultLevelKind.Level;
-=======
->>>>>>> 39225748
                 }
             }
             else
@@ -898,6 +798,8 @@
                                                       filePath);
             }
         }
+            }
+            }
 
         private void ConstructResultAndLogForFileNameRegex(AnalyzeContext context, MatchExpression matchExpression, FailureLevel level, ReportingDescriptor reportingDescriptor, Fingerprint fingerprint, string validatorMessage, string validationPrefix, string validationSuffix, string filePath)
         {
