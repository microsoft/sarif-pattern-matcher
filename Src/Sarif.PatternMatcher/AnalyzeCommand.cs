﻿// Copyright (c) Microsoft. All rights reserved.
// Licensed under the MIT license. See LICENSE file in the project root for full license information.

using System;
using System.Collections.Generic;
using System.Diagnostics;
using System.IO;
using System.Linq;
using System.Threading.Tasks;

using CommandLine;

using Microsoft.CodeAnalysis.Sarif.Driver;
using Microsoft.CodeAnalysis.Sarif.Writers;
using Microsoft.RE2.Managed;

using Newtonsoft.Json;

namespace Microsoft.CodeAnalysis.Sarif.PatternMatcher
{
    public class AnalyzeFromContext : AnalyzeCommand
    {
        private readonly AnalyzeContext context;

        public AnalyzeFromContext(AnalyzeContext context, IFileSystem fileSystem = null)
            : base(fileSystem)
        {
            this.context = context;
        }

        internal RuntimeConditions Analyze()
        {
            try
            {
                var options = new AnalyzeOptions
                {
                    Threads = this.context.Threads,
                };

                AnalyzeTargets(options, this.context, this.context.Skimmers);
            }
            catch (ExitApplicationException<ExitReason> _)
            {
                // These exceptions have already been logged
                return context.RuntimeErrors;
            }
            catch (Exception ex)
            {
                ex = ex.InnerException ?? ex;

                if (!(ex is ExitApplicationException<ExitReason>))
                {
                    // These exceptions escaped our net and must be logged here
                    Errors.LogUnhandledEngineException(context, ex);
                }

                ExecutionException = ex;
                return context.RuntimeErrors;
            }
            finally
            {
                context.Logger.AnalysisStopped(RuntimeErrors);
            }

            return context.RuntimeErrors;
        }
    }

    public class AnalyzeCommand : MultithreadedAnalyzeCommandBase<AnalyzeContext, AnalyzeOptions>
    {
        private Tool tool;

        public AnalyzeCommand(IFileSystem fileSystem = null)
            : base(fileSystem)
        {
        }

<<<<<<< HEAD
        public static int AnalyzeFromContext(AnalyzeContext context = null,
                                             IFileSystem fileSystem = null)
        {
            return Analyze(args: null, options: null, context, fileSystem);
        }

        private Tool tool;

=======
>>>>>>> 7011f819
        protected override Tool Tool
        {
            get
            {
                if (tool == null)
                {
                    this.tool = Tool.CreateFromAssemblyData(this.GetType().Assembly);
                    this.tool.Driver.Name = "Spmi";
                    this.tool.Driver.InformationUri = new Uri("https://aka.ms/sarif-pattern-matcher");
                }

                return this.tool;
            }

            set => this.tool = value;
        }

        public static int Analyze(string[] args = null,
                                  AnalyzeOptions options = null,
                                  AnalyzeContext context = null,
                                  IFileSystem fileSystem = null)
        {
            if (context != null)
            {
                Task<int> analyzeTask = Task.Factory.StartNew(() =>
                {
                    new AnalyzeFromContext(context).Analyze();
                    return SUCCESS;
                }, context.CancellationToken);

                int msDelay = context.TimeoutInMilliseconds;
                if (Task.WhenAny(analyzeTask, Task.Delay(msDelay)).GetAwaiter().GetResult() == analyzeTask)
                {
                    bool succeeded = (context.RuntimeErrors & ~RuntimeConditions.Nonfatal) == RuntimeConditions.None;

                    Debug.Assert(
                        !(analyzeTask.IsFaulted && succeeded),
                        "Task faulted without setting a fatal runtime condition flag.");

                    // TBD rich return code.

                    return succeeded ? SUCCESS : FAILURE;
                }

                context.RuntimeErrors |= RuntimeConditions.AnalysisTimedOut;
                return FAILURE;
            }

            options ??= ConvertCommandlineArgumentsToAnalysisOptions(args);
            var analyzeCommand = new AnalyzeCommand(fileSystem);
            return analyzeCommand.Run(options);
        }

        public static ISet<Skimmer<AnalyzeContext>> CreateSkimmersFromDefinitionsFiles(
            IFileSystem fileSystem,
            IEnumerable<string> searchDefinitionsPaths,
            Tool tool,
            IRegex engine = null)
        {
            tool.Extensions ??= new List<ToolComponent>();

            engine ??= RE2Regex.Instance;

            var validators = new ValidatorsCache(validatorBinaryPaths: null, fileSystem);
            FileRegionsCache fileRegionsCache = FileRegionsCache.Instance;

            var skimmers = new HashSet<Skimmer<AnalyzeContext>>();

            foreach (string inputSearchDefinitionsPath in searchDefinitionsPaths)
            {
                string searchDefinitionsPath = Path.GetFullPath(inputSearchDefinitionsPath);

                // INTERESTING BREAKPOINT: debugging definitions JSON load/other failures.
                // Set conditional breakpoint on 'searchDefinitionsPath' to narrow focus.

                if (!fileSystem.FileExists(searchDefinitionsPath))
                {
                    throw new ArgumentException($"Could not locate specified definitions path: '{searchDefinitionsPath}'");
                }

                string searchDefinitionsText =
                    fileSystem.FileReadAllText(searchDefinitionsPath);

                SearchDefinitions definitions =
                    JsonConvert.DeserializeObject<SearchDefinitions>(searchDefinitionsText);

                // This would skip files that does not look like rules.
                if (definitions == null || definitions.Definitions == null)
                {
                    continue;
                }

                string name = definitions.ExtensionName;
                string version = null;

                string semanticVersion = null;
                if (!string.IsNullOrEmpty(definitions.ValidatorsAssemblyName))
                {
                    string directory = Path.GetDirectoryName(searchDefinitionsPath);
                    FileVersionInfo fvi = fileSystem.FileVersionInfoGetVersionInfo(Path.Combine(directory, definitions.ValidatorsAssemblyName));

                    name = $"{fvi?.CompanyName}/{fvi?.FileDescription}/{name}";
                    // TBD add version details. Breaks test baselines currently.
                    //semanticVersion = fvi?.ProductVersion;
                    //version = fvi?.FileVersion;
                }

                var toolComponent = new ToolComponent
                {
                    Name = name,
                    Guid = definitions.Guid,
                    Version = version,
                    SemanticVersion = semanticVersion,
                    Locations = new List<ArtifactLocation>(new[]
                    {
                        new ArtifactLocation
                        {
                            Uri = new Uri(searchDefinitionsPath),
                        },
                    }),
                };

                int extensionIndex = tool.Extensions.Count;
                tool.Extensions.Add(toolComponent);

                string validatorPath = null;
                string definitionsDirectory = Path.GetDirectoryName(searchDefinitionsPath);

                if (!string.IsNullOrEmpty(definitions.ValidatorsAssemblyName))
                {
                    // TODO File.Exists check? Logging if not locatable?
                    validatorPath = Path.Combine(definitionsDirectory, definitions.ValidatorsAssemblyName);
                    validators.ValidatorPaths.Add(validatorPath);
                }
                else
                {
                    // If no explicit name of a validator binary was provided,
                    // we look for one that lives alongside the definitions file.
                    validatorPath = Path.GetFileNameWithoutExtension(searchDefinitionsPath) + ".dll";
                    validatorPath = Path.Combine(definitionsDirectory, validatorPath);

                    if (File.Exists(validatorPath))
                    {
                        validators.ValidatorPaths.Add(validatorPath);
                    }
                }

                // INTERESTING BREAKPOINT: debugging failure to expand/process shared strings.
                // Set conditional breakpoint on 'searchDefinitionsPath' to narrow focus.
                Dictionary<string, string> sharedStrings = null;
                if (!string.IsNullOrEmpty(definitions.SharedStringsFileName))
                {
                    string sharedStringsFullPath = Path.Combine(definitionsDirectory, definitions.SharedStringsFileName);
                    sharedStrings = LoadSharedStrings(sharedStringsFullPath, fileSystem);
                }

                definitions = PushInheritedData(definitions, sharedStrings);

                foreach (SearchDefinition definition in definitions.Definitions)
                {
                    Skimmer<AnalyzeContext> skimmer = skimmers.FirstOrDefault(skimmer => skimmer.Id == definition.Id);

                    if (skimmer != null)
                    {
                        skimmers.Remove(skimmer);
                    }

                    skimmers.Add(
                        new SearchSkimmer(engine: engine,
                                          validators: validators,
                                          definition)
                        {
                            ExtensionIndex = extensionIndex,
                        });

                    const string singleSpace = " ";

                    // Send no-op match operations through engine in order to drive caching of all regexes.
                    if (definition.FileNameAllowRegex != null)
                    {
                        engine.Match(singleSpace, definition.FileNameAllowRegex, RegexDefaults.DefaultOptionsCaseSensitive);
                    }

                    foreach (MatchExpression matchExpression in definition.MatchExpressions)
                    {
                        if (!string.IsNullOrEmpty(matchExpression.FileNameAllowRegex))
                        {
                            engine.Match(singleSpace, matchExpression.FileNameAllowRegex, RegexDefaults.DefaultOptionsCaseSensitive);
                        }

                        if (!string.IsNullOrEmpty(matchExpression.ContentsRegex))
                        {
                            engine.Match(singleSpace, matchExpression.ContentsRegex, RegexDefaults.DefaultOptionsCaseSensitive);
                        }
                    }
                }
            }

            return skimmers;
        }

        private static AnalyzeOptions ConvertCommandlineArgumentsToAnalysisOptions(string[] args)
        {
            return Parser.Default.ParseArguments<AnalyzeOptions>(args).Value;
        }

        internal static SearchDefinitions PushInheritedData(SearchDefinitions definitions, Dictionary<string, string> sharedStrings)
        {
            var idToExpressionsMap = new Dictionary<string, List<MatchExpression>>();

            int extensionsCount = 0;
            foreach (SearchDefinition definition in definitions.Definitions)
            {
                definition.FileNameDenyRegex = PushData(definition.FileNameDenyRegex,
                                                        definition.SharedStrings,
                                                        sharedStrings);

                definition.FileNameAllowRegex = PushData(definition.FileNameAllowRegex,
                                                         definition.SharedStrings,
                                                         sharedStrings);

                foreach (MatchExpression matchExpression in definition.MatchExpressions)
                {
                    if (matchExpression.RuleEnabledState == RuleEnabledState.Disabled) { continue; }

                    if (matchExpression.SingleLineRegexes?.Count > 0)
                    {
                        for (int i = 0; i < matchExpression.SingleLineRegexes.Count; i++)
                        {
                            string current = matchExpression.SingleLineRegexes[i];
                            matchExpression.SingleLineRegexes[i] =
                                PushData(current,
                                         definition.SharedStrings,
                                         sharedStrings);
                        }
                    }

                    if (matchExpression.IntrafileRegexes?.Count > 0)
                    {
                        matchExpression.IntrafileRegexMetadata =
                            new List<RegexMetadata>(matchExpression.IntrafileRegexes.Count);

                        for (int i = 0; i < matchExpression.IntrafileRegexes.Count; i++)
                        {
                            string regex = matchExpression.IntrafileRegexes[i];
                            matchExpression.IntrafileRegexMetadata.Add(RegexMetadata.None);

                            if (regex.StartsWith("?"))
                            {
                                matchExpression.IntrafileRegexMetadata[i] = RegexMetadata.Optional;

                                // Once we record this regex as optional, mark it with the standard
                                // prefix so that the rest of processing happens as usual.
                                matchExpression.IntrafileRegexes[i] = "$" + regex.Substring(1);
                            }

                            matchExpression.IntrafileRegexes[i] =
                                PushData(matchExpression.IntrafileRegexes[i],
                                         definition.SharedStrings,
                                         sharedStrings);
                        }
                    }

                    matchExpression.FileNameDenyRegex = PushData(matchExpression.FileNameDenyRegex,
                                                                 definition.SharedStrings,
                                                                 sharedStrings);

                    matchExpression.FileNameDenyRegex ??= definition.FileNameDenyRegex;

                    matchExpression.FileNameAllowRegex = PushData(matchExpression.FileNameAllowRegex,
                                                                 definition.SharedStrings,
                                                                 sharedStrings);

                    matchExpression.FileNameAllowRegex ??= definition.FileNameAllowRegex;

                    matchExpression.ContentsRegex = PushData(matchExpression.ContentsRegex,
                                                             definition.SharedStrings,
                                                             sharedStrings);

                    matchExpression.Id ??= definition.Id;
                    matchExpression.Name ??= definition.Name;
                    matchExpression.HelpUri ??= definition.HelpUri;
                    matchExpression.Message ??= definition.Message;
                    matchExpression.Description ??= definition.Description;

                    if (matchExpression.Level == FailureLevel.None)
                    {
                        matchExpression.Level = definition.Level;
                    }

                    if (matchExpression.Kind == ResultKind.None)
                    {
                        matchExpression.Kind = definition.Kind;
                    }

                    UpdateLevelKind(matchExpression);

                    if (!idToExpressionsMap.TryGetValue(matchExpression.Id, out List<MatchExpression> cachedMatchExpressions))
                    {
                        cachedMatchExpressions = idToExpressionsMap[matchExpression.Id] = new List<MatchExpression>();
                    }

                    cachedMatchExpressions.Add(matchExpression);
                }
                extensionsCount++;
            }

            var searchDefinitions = new SearchDefinitions
            {
                Definitions = new List<SearchDefinition>(),
            };

            foreach (KeyValuePair<string, List<MatchExpression>> kv in idToExpressionsMap)
            {
                string ruleId = kv.Key;
                List<MatchExpression> matchExpressions = kv.Value;

                var definition = new SearchDefinition
                {
                    Id = matchExpressions[0].Id,
                    Name = matchExpressions[0].Name,
                    MatchExpressions = matchExpressions,
                    HelpUri = matchExpressions[0].HelpUri,
                    Description = matchExpressions[0].Description,
                };

                searchDefinitions.Definitions.Add(definition);
            }

#if DEBUG
            ValidateSharedStringsExpansion(searchDefinitions);
#endif

            return searchDefinitions;
        }

        internal static void UpdateLevelKind(MatchExpression matchExpression)
        {
            // If level has any value other than "none" and kind is present, then kind SHALL have the value "fail".
            if (matchExpression.Level != FailureLevel.None)
            {
                matchExpression.Kind = ResultKind.Fail;
            }

            if (matchExpression.Kind != ResultKind.Fail)
            {
                matchExpression.Level = FailureLevel.None;
            }
        }

        internal static Dictionary<string, string> LoadSharedStrings(string sharedStringsFullPath, IFileSystem fileSystem)
        {
            var result = new Dictionary<string, string>();

            foreach (string fileLine in fileSystem.FileReadAllLines(sharedStringsFullPath))
            {
                string line = fileLine.Trim();
                if (string.IsNullOrEmpty(line) || line.StartsWith("#")) { continue; }

                int index = line.IndexOf('=');
                if (index == -1) { ThrowInvalidSharedStringsEntry(line); }

                string key = line.Substring(0, index);
                if (!key.StartsWith("$")) { ThrowInvalidSharedStringsEntry(line); }

                result[key] = line.Substring(key.Length + "=".Length);
            }

            return result;
        }

        protected override AnalyzeContext CreateContext(
            AnalyzeOptions options,
            IAnalysisLogger logger,
            RuntimeConditions runtimeErrors,
            PropertiesDictionary policy = null)
        {
            AnalyzeContext context = base.CreateContext(options, logger, runtimeErrors, policy);
            context.FileSystem = FileSystem;

            // TBD push file system into base class.
            context.FileSystem = FileSystem;

            if (options != null)
            {
                context.Traces =
                    options.Traces.Any() == true ?
                        new StringSet(options.Traces) :
                        new StringSet();

                context.DataToInsert = options.DataToInsert.ToFlags();

                context.Retry = options.Retry;
                context.RedactSecrets = options.RedactSecrets;
                context.EnhancedReporting = options.EnhancedReporting;
                context.DynamicValidation = options.DynamicValidation;
                context.MaxMemoryInKilobytes = options.MaxMemoryInKilobytes;
                context.DisableDynamicValidationCaching = options.DisableDynamicValidationCaching;
            }

            return context;
        }

        protected override ISet<Skimmer<AnalyzeContext>> CreateSkimmers(AnalyzeOptions options, AnalyzeContext context)
        {
            ISet<Skimmer<AnalyzeContext>> skimmers =
                CreateSkimmersFromDefinitionsFiles(this.FileSystem, options.SearchDefinitionsPaths, Tool);

            return skimmers;
        }

        protected override AnalyzeContext DetermineApplicabilityAndAnalyze(AnalyzeContext context, IEnumerable<Skimmer<AnalyzeContext>> skimmers, ISet<string> disabledSkimmers)
        {
            context = base.DetermineApplicabilityAndAnalyze(context, skimmers, disabledSkimmers);

            ICollection<IList<Tuple<Result, int?>>> resultLists = ((CachingLogger)context.Logger).Results?.Values;

            if (resultLists != null && context.CurrentTarget.Uri.ToString().EndsWith(".json", StringComparison.OrdinalIgnoreCase))
            {
                var aggregatedResults = new List<Result>();
                foreach (IList<Tuple<Result, int?>> resultList in resultLists)
                {
                    foreach (Tuple<Result, int?> tuple in resultList)
                    {
                        aggregatedResults.Add(tuple.Item1);
                    }
                }

                if (aggregatedResults.Count > 0)
                {
                    var jsonLogicalLocationProcessor = new JsonLogicalLocationProcessor();
                    jsonLogicalLocationProcessor.Process(aggregatedResults, context.FileContents);
                }
            }

            return context;
        }

#if DEBUG
        private static void ValidateSharedStringsExpansion(SearchDefinitions searchDefinitions)
        {
            foreach (SearchDefinition definition in searchDefinitions.Definitions)
            {
                ValidateSharedStringsExpansion(definition.FileNameDenyRegex);
                ValidateSharedStringsExpansion(definition.FileNameAllowRegex);

                foreach (MatchExpression matchExpression in definition.MatchExpressions)
                {
                    ValidateSharedStringsExpansion(matchExpression.ContentsRegex);
                    ValidateSharedStringsExpansion(matchExpression.FileNameDenyRegex);
                    ValidateSharedStringsExpansion(matchExpression.FileNameAllowRegex);
                }
            }
        }

        private static void ValidateSharedStringsExpansion(string text)
        {
            if (string.IsNullOrEmpty(text)) { return; }

            if (text.StartsWith("access_token"))
            {
                return;
            }

            // We failed to expand a pattern that is entirely rendered
            // via a shared string.
            Debug.Assert(!text.StartsWith("$"),
                         $"Failed to expand shared string: '{text}'");
        }

#endif

        private static string PushData(string text, params Dictionary<string, string>[] sharedStringsDictionaries)
        {
            if (text?.Contains("$") != true)
            {
                return text;
            }

            foreach (Dictionary<string, string> sharedStrings in sharedStringsDictionaries)
            {
                if (sharedStrings == null)
                {
                    continue;
                }

                if (sharedStrings.TryGetValue(text, out string replaceText))
                {
                    text = replaceText;
                    break;
                }

                foreach (string key in sharedStrings.Keys)
                {
                    text = text.Replace(key, sharedStrings[key]);
                }
            }

            return text;
        }

        private static void ThrowInvalidSharedStringsEntry(string line)
        {
            throw new InvalidOperationException(
                $"Malformed shared strings entry. Every shared string should consist of a " +
                $"key name (prefixed with $) followed by an equals sign and the string value " +
                $"(e.g., $MyKey=MyValue). The malformed line was: {line}");
        }
    }
}<|MERGE_RESOLUTION|>--- conflicted
+++ resolved
@@ -75,17 +75,12 @@
         {
         }
 
-<<<<<<< HEAD
         public static int AnalyzeFromContext(AnalyzeContext context = null,
                                              IFileSystem fileSystem = null)
         {
             return Analyze(args: null, options: null, context, fileSystem);
         }
 
-        private Tool tool;
-
-=======
->>>>>>> 7011f819
         protected override Tool Tool
         {
             get
