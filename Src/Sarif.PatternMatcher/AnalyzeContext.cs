﻿// Copyright (c) Microsoft. All rights reserved.
// Licensed under the MIT license. See LICENSE file in the project root for full license information.

using System;
using System.Collections.Generic;

using Microsoft.CodeAnalysis.Sarif.Driver;
using Microsoft.Strings.Interop;

namespace Microsoft.CodeAnalysis.Sarif.PatternMatcher
{
    public class AnalyzeContext : AnalyzeContextBase
    {
        private FlexString fileContents;

        public AnalyzeContext()
        {
            // Any file is a candidate for regex-driven search.
            // The actual applicability of a file for a specific
            // search definition is governed by its name/extension.
            FileRegionsCache = null;
            IsValidAnalysisTarget = true;
<<<<<<< HEAD
            FileSystem = new FileSystem();
            Policy = new PropertiesDictionary();
            ObservedFingerprintCache = new HashSet<string>();
            TextToRE2DataMap = new Dictionary<string, Tuple<String8, byte[], int[]>>();
=======
>>>>>>> bfea6834
        }

        public StringSet SearchDefinitionsPaths { get; set; }

        public bool RedactSecrets { get; set; }

        public IEnumerable<Skimmer<AnalyzeContext>> Skimmers { get; set; }

        public IDictionary<int, string> RollingHashMap { get; set; }

        public override bool AnalysisComplete { get; set; }

        public bool DynamicValidation
        {
            get => this.Policy.GetProperty(DynamicValidationProperty);
            set => this.Policy.SetProperty(DynamicValidationProperty, value);
        }

        public long MaxMemoryInKilobytes
        {
            get => this.Policy.GetProperty(MaxMemoryInKilobytesProperty);
            set => this.Policy.SetProperty(MaxMemoryInKilobytesProperty, value >= 0 ? value : MaxFileSizeInKilobytesProperty.DefaultValue());
        }

        public string GlobalFileDenyRegex { get; set; }

        public bool DisableDynamicValidationCaching { get; set; }

        public bool EnhancedReporting { get; set; }

        public bool Retry { get; set; }

        public FileRegionsCache FileRegionsCache { get; set; }

        /// <summary>
        /// Gets or sets a hashset that stores observed fingerprints in the
        /// current scan target. This data is used to prevent firing
        /// multiple instances of the same logically unique apparent
        /// credential.
        /// </summary>
        public HashSet<string> ObservedFingerprintCache { get; set; }

        /// <summary>
        /// Gets or sets a dictionary linking file text with
        /// A String8 that is used to in RE2 searching.
        /// An array of bytes that comprise a buffer used in String8 conversion
        /// An array of integers that comprise a map of UTF8 to UTF16 byte
        /// indices. This data is required to rationalize match segments
        /// when analyzing .NET strings in RE2 (which processes UTF8).
        /// </summary>
        public Dictionary<string, Tuple<String8, byte[], int[]>> TextToRE2DataMap;

<<<<<<< HEAD
        public override void Dispose()
=======
        public void Dispose()
>>>>>>> bfea6834
        {
            base.Dispose();

            FileRegionsCache?.ClearCache();
            FileRegionsCache = null;

            ObservedFingerprintCache?.Clear();
            ObservedFingerprintCache = null;

            TextToRE2DataMap?.Clear();
            TextToRE2DataMap = null;

            RollingHashMap?.Clear();
            RollingHashMap = null;
        }

        public static PerLanguageOption<bool> DynamicValidationProperty =>
            new PerLanguageOption<bool>(
                "CoreSettings", nameof(DynamicValidation), defaultValue: () => false,
                "Specifies whether to invoke rule dynamic validation, when available.");

        public static PerLanguageOption<long> MaxMemoryInKilobytesProperty =>
            new PerLanguageOption<long>(
                "CoreSettings", nameof(MaxMemoryInKilobytes), defaultValue: () => 5096,
                "An upper bound on the size of the RE2 DFA cache. When the cache size exceeds this " +
                "limit RE2 will fallback to an alternate (much less performant) search mechanism. " +
                "Negative values will be discarded in favor of the default of 5096 KB.");

        public static PerLanguageOption<StringSet> SearchDefinitionsPathsProperty { get; } =
                    new PerLanguageOption<StringSet>(
                        "CoreSettings", nameof(SearchDefinitionsPaths), defaultValue: () => new StringSet(),
                        "One or more paths to files containing one or more search definitions to drive analysis.");

    }
}<|MERGE_RESOLUTION|>--- conflicted
+++ resolved
@@ -20,13 +20,6 @@
             // search definition is governed by its name/extension.
             FileRegionsCache = null;
             IsValidAnalysisTarget = true;
-<<<<<<< HEAD
-            FileSystem = new FileSystem();
-            Policy = new PropertiesDictionary();
-            ObservedFingerprintCache = new HashSet<string>();
-            TextToRE2DataMap = new Dictionary<string, Tuple<String8, byte[], int[]>>();
-=======
->>>>>>> bfea6834
         }
 
         public StringSet SearchDefinitionsPaths { get; set; }
@@ -79,11 +72,7 @@
         /// </summary>
         public Dictionary<string, Tuple<String8, byte[], int[]>> TextToRE2DataMap;
 
-<<<<<<< HEAD
         public override void Dispose()
-=======
-        public void Dispose()
->>>>>>> bfea6834
         {
             base.Dispose();
 
