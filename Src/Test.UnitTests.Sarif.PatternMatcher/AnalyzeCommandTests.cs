--- conflicted
+++ resolved
@@ -960,15 +960,11 @@
         private static void RunAnalyzeCommand(IRegex engine)
         {
             var testLogger = new TestLogger();
-<<<<<<< HEAD
-            ISet<Skimmer<AnalyzeContext>> skimmers = CreateSkimmers(engine);
-=======
             var disabledSkimmers = new HashSet<string>();
 
             var tool = Tool.CreateFromAssemblyData();
 
             ISet<Skimmer<AnalyzeContext>> skimmers = CreateSkimmers(engine, tool);
->>>>>>> 15caa03f
 
             FlexString fileContents = "bar foo foo";
             string scanTargetFileName = Path.Combine(@"C:\", Guid.NewGuid().ToString() + ".test");
