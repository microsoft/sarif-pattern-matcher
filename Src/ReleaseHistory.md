--- conflicted
+++ resolved
@@ -17,12 +17,7 @@
 - UEE => eliminate unhandled exceptions in engine
 
 ## Unreleased
-
-<<<<<<< HEAD
-- RRR: Moving validators to separate folders and updating namespaces accordingly. [#610](https://github.com/microsoft/sarif-pattern-matcher/pull/610)
-=======
 - Bump MongoDB.Driver from 2.13.1 to 2.15.0 and Microsoft.AspNetCore.Http from 2.1.0 to 2.2.0. [#608](https://github.com/microsoft/sarif-pattern-matcher/pull/608)
->>>>>>> 1cb64869
 
 ## *v1.8.0*
 
