--- conflicted
+++ resolved
@@ -19,13 +19,10 @@
 ## Unreleased
 
 - FEATURE: Enable response file parsing provided by driver framework. Arguments (e.g., '@Commands.rsp') prefixed with a '@' character will be evaluated as a file path to a text file that contains commands to be injected on the command-line. 
-<<<<<<< HEAD
-- BUG: Resolve `OutofMemoryException` and `NullReferenceException' failures resulting from a failure to honor file size scan limits set by--file-size-in-kb` argument and updated Sarif.Sdk submodule to commit [ce8c5cb12d29aa407d0bf98f5fa2c764ec7fb65b](https://github.com/microsoft/sarif-sdk/commit/ce8c5cb12d29aa407d0bf98f5fa2c764ec7fb65b). [#621](https://github.com/microsoft/sarif-pattern-matcher/pull/621)
-
-=======
 - BREAKING: Change fingerprint naming conventions and add new unique secret fingerprint (and opaque unique fingerprint hash).
 - RE2.Native will now compile in all environments with the latest Windows SDK 10.0.* installed. [#607](https://github.com/microsoft/sarif-pattern-matcher/pull/607). Our current release pipelines build NuGet packages with Windows SDK version 10.0.22000.
->>>>>>> 67b29d90
+- BUG: Resolve `OutofMemoryException` and `NullReferenceException' failures resulting from a failure to honor file size scan limits set by--file-size-in-kb` argument and updated Sarif.Sdk submodule to commit [ce8c5cb12d29aa407d0bf98f5fa2c764ec7fb65b](https://github.com/microsoft/sarif-sdk/commit/ce8c5cb12d29aa407d0bf98f5fa2c764ec7fb65b). [#621](https://github.com/microsoft/sarif-pattern-matcher/pull/621)
+
 
 ## *v1.9.0*
 
