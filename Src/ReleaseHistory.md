--- conflicted
+++ resolved
@@ -16,16 +16,14 @@
 - UER => eliminate unhandled exceptions in rules
 - UEE => eliminate unhandled exceptions in engine
 
-<<<<<<< HEAD
 ## Unreleased
 
 - RE2.Native will compile with the latest Windows SDK 10.0.* installed. [#607](https://github.com/microsoft/sarif-pattern-matcher/pull/607)
-=======
+
 ## *v1.9.0*
 
 - Bump MongoDB.Driver from 2.13.1 to 2.15.0 and Microsoft.AspNetCore.Http from 2.1.0 to 2.2.0. [#608](https://github.com/microsoft/sarif-pattern-matcher/pull/608)
 - NR: Adding Url rule in the plugin `ReviewPotentiallySensitiveData`. [#611](https://github.com/microsoft/sarif-pattern-matcher/pull/611)
->>>>>>> 3cfe2541
 
 ## *v1.8.0*
 
