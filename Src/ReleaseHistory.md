# Release History

## Definitions

- NR => New rule
- SDK => SDK work
- PRF => performance work
- FCR => fingerprint change or refactor
- RRR => rule rename or refactor
- FPC => regex candidate reduction
- FNC => regex candidate increase
- FPS => FP reduction in static analysis
- FNS => false negative reduction in static analysis
- FPD => FP reduction in dynamic phase
- FND => False negative reduction in dynamic phase
- UER => eliminate unhandled exceptions in rules
- UEE => eliminate unhandled exceptions in engine

## *Unreleased*

<<<<<<< HEAD
- NR: Adding TelegramBotToken rule with dynamic validation.
  [#587](https://github.com/microsoft/sarif-pattern-matcher/pull/587)
=======
- SDK: Exposing `automationId`, `automationGuid`, and `postUri` in the
  `analyze` command.
  [#586](https://github.com/microsoft/sarif-pattern-matcher/pull/586)
>>>>>>> fa9f65b0

## *v1.5.0*

- FPC: Improving RabbitMQ regex (removing new lines and spaces) from secret.
  [#548](https://github.com/microsoft/sarif-pattern-matcher/pull/548)
- FND: Improving `SEC101/018.TwilioCredentials` dynamic validation for test
  credentials.
  [#549](https://github.com/microsoft/sarif-pattern-matcher/pull/549)
- FPC: Normalizing regular expressions (`\s\n` got replaced by `\s`). Rules 
- FPC: Normalizing regular expressions (`\s\n` got replaced by `\s`). Rules
  `SEC101/036.MySqlCredential`, `SEC101/037.SqlCredentials`,
  `SEC101/038.PostgreSqlCredentials` won't accept spaces in `id` and `secret`.
  [#550](https://github.com/microsoft/sarif-pattern-matcher/pull/550)
- SDK: Single match expression can run multiple regex types.
  [#553](https://github.com/microsoft/sarif-pattern-matcher/pull/553)
- FPC: Eliminate whitespace and commas from MongoDB match candidates (and
  resulting fingerprints).
  [#554](https://github.com/microsoft/sarif-pattern-matcher/pull/554)
- FPC: Improving regular expressions for rules `SEC101/036.MySqlCredentials`,
  `SEC101/038.PostgreSqlCredentials`, and `SEC101/041.RabbitMqCredentials`
  removing invalid characters (`,`, `=`, `|`, `&`, `[`, `]`, `>`) from `Id` and
  `Resource`.
  [#555](https://github.com/microsoft/sarif-pattern-matcher/pull/555)
- RRR: Improving `SEC101/025.SendGridApiKeyValidator` dynamic validator,
  replacing tcp for http calls, retrieving the scope of the key if available.
  [#562](https://github.com/microsoft/sarif-pattern-matcher/pull/562)

## *v1.5.0-alpha-0117-g136d47026e*

- Plugin Improvement: Required properties will throw `KeyNotFoundException` if
  they do not exist.
  [#539](https://github.com/microsoft/sarif-pattern-matcher/pull/539)
- Tool should emit fixes with comprehensive region properties.
  [#540](https://github.com/microsoft/sarif-pattern-matcher/pull/540)
- Plugin Improvement: Added `Fixes` property in SEC104 rules that provide only
  one option.
  [#541](https://github.com/microsoft/sarif-pattern-matcher/pull/541)
- Reducing unhandled exceptions for the certificate rules.
  [#544](https://github.com/microsoft/sarif-pattern-matcher/pull/544)
- UER: Added a check for PostgreSql instances that are not reachable from
  external networks, reducing total unhandled exceptions.
  [#545](https://github.com/microsoft/sarif-pattern-matcher/pull/545)
  
## *v1.5.0-alpha-0109-gf687e5e98a*

- NR: Adding CratesApiKey rule with dynamic validation.
  [#531](https://github.com/microsoft/sarif-pattern-matcher/pull/531)
- Replacing `\b` to the correct border regular expression reducing false
  positives. [#533](https://github.com/microsoft/sarif-pattern-matcher/pull/533)
- Tool Improvement: Refactoring `ValidatorBase` in `StaticValidatorBase` and
  `DynamicValidatorBase`.
  [#534](https://github.com/microsoft/sarif-pattern-matcher/pull/534)

## *v1.5.0-alpha-0100-g6ee5829558*

- [6ee5829](https://github.com/microsoft/sarif-pattern-matcher/commit/6ee5829) Adding tests for NPM rule (#525)
- [640f7f6](https://github.com/microsoft/sarif-pattern-matcher/commit/640f7f6) Making HttpClient static again when not using in tests (#526)
- [4ca1e08](https://github.com/microsoft/sarif-pattern-matcher/commit/4ca1e08) Create Mock Http tests for Slack Tokens (#524)
- [e33d3ca](https://github.com/microsoft/sarif-pattern-matcher/commit/e33d3ca) Add mock http calls to DiscordValidatorTests (#523)
- [7b09519](https://github.com/microsoft/sarif-pattern-matcher/commit/7b09519) Enabling multiple threads for testing (#522)
- [f4bf0fa](https://github.com/microsoft/sarif-pattern-matcher/commit/f4bf0fa) Cleaning httpclient after test (#521)
- [9466ea6](https://github.com/microsoft/sarif-pattern-matcher/commit/9466ea6) Fixing collection name
- [358fef0](https://github.com/microsoft/sarif-pattern-matcher/commit/358fef0) Updating MockHelper and CommonAssemblyInfo (#520)
- [d7da9f5](https://github.com/microsoft/sarif-pattern-matcher/commit/d7da9f5) Crc helpers (#518)
- [285b41a](https://github.com/microsoft/sarif-pattern-matcher/commit/285b41a) Enabling GitHubAppCredentials dynamic validator (#516)
- [575a568](https://github.com/microsoft/sarif-pattern-matcher/commit/575a568) Rename CreateHttpClient to CreateOrUseCachedHttpClient (#517)
- [06ff25f](https://github.com/microsoft/sarif-pattern-matcher/commit/06ff25f) Add Square Credentials Dynamic Validator (#515)
- [6e9a22f](https://github.com/microsoft/sarif-pattern-matcher/commit/6e9a22f) Nuget refinement (#514)
- [23dc3fe](https://github.com/microsoft/sarif-pattern-matcher/commit/23dc3fe) Improving exception handling for Crypto rule (#513)

## *v1.5.0-alpha-0086-gfe5f68dd32*

- [fe5f68d](https://github.com/microsoft/sarif-pattern-matcher/commit/fe5f68d) Updating release notes and submodules (#511)
- [4cab00f](https://github.com/microsoft/sarif-pattern-matcher/commit/4cab00f) Test StripeKey should be warning (#510)
- [6874534](https://github.com/microsoft/sarif-pattern-matcher/commit/6874534) Fixing wrong resultlevelkind in cache (#509)
- [b0a590e](https://github.com/microsoft/sarif-pattern-matcher/commit/b0a590e) Adding AzureHosts to SqlCredentials (#508)
- [d2e8627](https://github.com/microsoft/sarif-pattern-matcher/commit/d2e8627) Removing false-positives from NugetCredential validator (#506)
- [1ee9698](https://github.com/microsoft/sarif-pattern-matcher/commit/1ee9698) Fix PostgreSQL to properly handle Azure hosts. (#507)
- [c69ae7a](https://github.com/microsoft/sarif-pattern-matcher/commit/c69ae7a) Fix MySQL to properly handle Azure hosts. (#505)
- [f161728](https://github.com/microsoft/sarif-pattern-matcher/commit/f161728) ValidationResult should always point to secret region (#504)
- [3d10479](https://github.com/microsoft/sarif-pattern-matcher/commit/3d10479) Improving docs (#503)
- [35f2f12](https://github.com/microsoft/sarif-pattern-matcher/commit/35f2f12) Added Validator for Discord API credentials (#501)
- [bfaf73f](https://github.com/microsoft/sarif-pattern-matcher/commit/bfaf73f) Updating crearting plugin docs (#502)
- [00d0792](https://github.com/microsoft/sarif-pattern-matcher/commit/00d0792) Move all regexes to same layout (#498)
- [70093ed](https://github.com/microsoft/sarif-pattern-matcher/commit/70093ed) Adding security policy (#500)
- [8d0596f](https://github.com/microsoft/sarif-pattern-matcher/commit/8d0596f) SqlCredential - Separating port from host (#499)
- [43d9847](https://github.com/microsoft/sarif-pattern-matcher/commit/43d9847) HelpUri should be configurable (#497)
- [7982b7f](https://github.com/microsoft/sarif-pattern-matcher/commit/7982b7f) Improving MySql and PostgreSql validator (#496)
- [3481bcf](https://github.com/microsoft/sarif-pattern-matcher/commit/3481bcf) Improving postgres regex
- [c6c3624](https://github.com/microsoft/sarif-pattern-matcher/commit/c6c3624) Fixing ArgumentException during ValidatingVisitor analysis (#495)

## *v1.5.0-alpha-0068-g5d32a6446f*

- [5d32a64](https://github.com/microsoft/sarif-pattern-matcher/commit/5d32a64) ValidatingVisitor should prefer v2 if exists (#494)

## *v1.5.0-alpha-0067-gaa1e470c62*

- [aa1e470](https://github.com/microsoft/sarif-pattern-matcher/commit/aa1e470) Removing Path from fingerprint hash if option enabled (#493)

## *v1.5.0-alpha-0066-ge3dc23555d*

- [e3dc235](https://github.com/microsoft/sarif-pattern-matcher/commit/e3dc235) Enable json fingerprint (#492)

## *v1.5.0-alpha-0065-g2c23518427*

- [2c23518](https://github.com/microsoft/sarif-pattern-matcher/commit/2c23518) Propagate changes in fingerprint after dynamic validation (#491)
- [8b9cfed](https://github.com/microsoft/sarif-pattern-matcher/commit/8b9cfed) Adding flag to persist path in asset fingerprint (#490)

## *v1.5.0-alpha-0063-g9868382c12*

- [9868382](https://github.com/microsoft/sarif-pattern-matcher/commit/9868382) Fixing AssetFingerprint when used in ValidatingVisitor (#489)
- [6f00a60](https://github.com/microsoft/sarif-pattern-matcher/commit/6f00a60) Provide alternate JSON fingerprint (#488)
- [b9b42ec](https://github.com/microsoft/sarif-pattern-matcher/commit/b9b42ec) Adding deprecated name to sarif (#485)
- [53013a8](https://github.com/microsoft/sarif-pattern-matcher/commit/53013a8) Preventing new dictionary allocation (#486)
- [36580c4](https://github.com/microsoft/sarif-pattern-matcher/commit/36580c4) Fixing shared properties (#484)

## *v1.5.0-alpha-0058-g154cef6547*

- [154cef6](https://github.com/microsoft/sarif-pattern-matcher/commit/154cef6) Fixing null reference, adding secret change (#483)
- [132a8ce](https://github.com/microsoft/sarif-pattern-matcher/commit/132a8ce) Fixing ValidatingVisitor exception (due to  renaming) (#482)
- [429e09f](https://github.com/microsoft/sarif-pattern-matcher/commit/429e09f) Changing asset fingerprint of GitHubPat rule (#481)
- [49e0989](https://github.com/microsoft/sarif-pattern-matcher/commit/49e0989) Improving ValidatingVisitor and regex (#480)
- [094ca63](https://github.com/microsoft/sarif-pattern-matcher/commit/094ca63) Catch FormatException when converting (#479)

## *v1.5.0-alpha-0053-gd852f2a085*

- [d852f2a](https://github.com/microsoft/sarif-pattern-matcher/commit/d852f2a) Fixing analyze database conversion (#478)
- [02a61d8](https://github.com/microsoft/sarif-pattern-matcher/commit/02a61d8) Renaming connectionString rules (#477)

## *v1.5.0-alpha-0051-ga2d0d590dc*

- [a2d0d59](https://github.com/microsoft/sarif-pattern-matcher/commit/a2d0d59) Improving NugetCredentials and Postgres regex (#476)

## *v1.5.0-alpha-0050-gb2e9608cc5*

- [b2e9608](https://github.com/microsoft/sarif-pattern-matcher/commit/b2e9608) Preparing release (#475)
- [b664d51](https://github.com/microsoft/sarif-pattern-matcher/commit/b664d51) Replacing Guid.NewGuid for ScanId (#474)
- [ad3a04e](https://github.com/microsoft/sarif-pattern-matcher/commit/ad3a04e) Improving cert validator (#473)
- [f63927a](https://github.com/microsoft/sarif-pattern-matcher/commit/f63927a) Postgres single line refactor (#472)
- [43db81e](https://github.com/microsoft/sarif-pattern-matcher/commit/43db81e) Improve SQL region selection. (#471)
- [0e3422e](https://github.com/microsoft/sarif-pattern-matcher/commit/0e3422e) MySQL single line refactor (#470)
- [21d86c8](https://github.com/microsoft/sarif-pattern-matcher/commit/21d86c8) Update azure-pipelines.yml for Azure Pipelines
- [e457fe2](https://github.com/microsoft/sarif-pattern-matcher/commit/e457fe2) Sql singleline (#469)
- [cf8144a](https://github.com/microsoft/sarif-pattern-matcher/commit/cf8144a) Author single-line, multicomponent analysis. (#466)
- [d4e28bf](https://github.com/microsoft/sarif-pattern-matcher/commit/d4e28bf) Enable FlexMatch.ToString() (#467)
- [37c80e9](https://github.com/microsoft/sarif-pattern-matcher/commit/37c80e9) Improving intrafile regex (#464)
- [3596c40](https://github.com/microsoft/sarif-pattern-matcher/commit/3596c40) Removing unnamed groups (#465)
- [6fe0618](https://github.com/microsoft/sarif-pattern-matcher/commit/6fe0618) Fixing NullReferenceException in FlexMatchComparer (#463)
- [8b53832](https://github.com/microsoft/sarif-pattern-matcher/commit/8b53832) Singleline regexes (#462)
- [bd853a7](https://github.com/microsoft/sarif-pattern-matcher/commit/bd853a7) Fixing HttpClient cache (#461)
- [cb3b499](https://github.com/microsoft/sarif-pattern-matcher/commit/cb3b499) Remove 'matchedPattern' argument from static validator phase. Instead… (#460)
- [a9846e1](https://github.com/microsoft/sarif-pattern-matcher/commit/a9846e1) Update SDK. (#458)
- [1e4e5b9](https://github.com/microsoft/sarif-pattern-matcher/commit/1e4e5b9) Adding postman validator (#456)
- [aa8f6e4](https://github.com/microsoft/sarif-pattern-matcher/commit/aa8f6e4) Applying intrafile refactor (#454)
- [c3d10e4](https://github.com/microsoft/sarif-pattern-matcher/commit/c3d10e4) Sarif update (#457)
- [3334a80](https://github.com/microsoft/sarif-pattern-matcher/commit/3334a80) Fixing maxmemory conversion for default value (#455)
- [ef718d6](https://github.com/microsoft/sarif-pattern-matcher/commit/ef718d6) Unhandled response code helper (#452)
- [0033e7d](https://github.com/microsoft/sarif-pattern-matcher/commit/0033e7d) Do not dispose HttpClient (#451)
- [95b153a](https://github.com/microsoft/sarif-pattern-matcher/commit/95b153a) Changing code coverage (#453)
- [cbde3c8](https://github.com/microsoft/sarif-pattern-matcher/commit/cbde3c8) Improve match efficiency. Provide two specific examples. (#447)
- [438ef03](https://github.com/microsoft/sarif-pattern-matcher/commit/438ef03) Adding retry and max-memory options (#445)
- [152e71b](https://github.com/microsoft/sarif-pattern-matcher/commit/152e71b) New intrafile analysis (#446)
- [9931610](https://github.com/microsoft/sarif-pattern-matcher/commit/9931610) Fixing coverage (#444)
- [e31a53c](https://github.com/microsoft/sarif-pattern-matcher/commit/e31a53c) Add test cases for ValidationResult (#443)

## *v1.5.0-alpha-0021-gd7197e02cd*

- [d7197e0](https://github.com/microsoft/sarif-pattern-matcher/commit/d7197e0) Replace file name in output with a truncated secret. (#442)

## *v1.5.0-alpha-0020-g427c4d51a5*

- [427c4d5](https://github.com/microsoft/sarif-pattern-matcher/commit/427c4d5) Update contributing (#441)
- [047e8be](https://github.com/microsoft/sarif-pattern-matcher/commit/047e8be) Add override index to ValidationResult (#431)
- [de0b97e](https://github.com/microsoft/sarif-pattern-matcher/commit/de0b97e) Git validator (#440)
- [5f93b47](https://github.com/microsoft/sarif-pattern-matcher/commit/5f93b47) Implement max memory option for RE2 regex (#438)
- [d9b3516](https://github.com/microsoft/sarif-pattern-matcher/commit/d9b3516) Switch from non-overlapping to overlapping matches (#439)

## *v1.5.0-alpha-0015-g11d2baa765*

- [11d2baa](https://github.com/microsoft/sarif-pattern-matcher/commit/11d2baa) updating sarif-sdk submodules (v2.4.8) (#437)
- [117a990](https://github.com/microsoft/sarif-pattern-matcher/commit/117a990) Analyze database command (#424)
- [5021fe8](https://github.com/microsoft/sarif-pattern-matcher/commit/5021fe8) Fixing empty text analysis (#436)
- [e6ff77c](https://github.com/microsoft/sarif-pattern-matcher/commit/e6ff77c) Refactor stringUtf8 (#435)
- [8918452](https://github.com/microsoft/sarif-pattern-matcher/commit/8918452) Replacing .NET regex for RE2 regex (#414)
- [86e60fa](https://github.com/microsoft/sarif-pattern-matcher/commit/86e60fa) Handle end match case (#434)
- [cdfb104](https://github.com/microsoft/sarif-pattern-matcher/commit/cdfb104) Fix issue in shared string interpretation. (#432)
- [fa2340f](https://github.com/microsoft/sarif-pattern-matcher/commit/fa2340f)  Convert UTF-8 match indices to UTF-16 (#433)
- [7732151](https://github.com/microsoft/sarif-pattern-matcher/commit/7732151) Fixing conversion (submodules) (#430)
- [02ace2a](https://github.com/microsoft/sarif-pattern-matcher/commit/02ace2a) Adding ownership message (submodules) (#429)
- [e749c7e](https://github.com/microsoft/sarif-pattern-matcher/commit/e749c7e) Updating FileRegionsCache (submodule) (#428)
- [780eeef](https://github.com/microsoft/sarif-pattern-matcher/commit/780eeef) Adding ownership from submodules (#427)
- [b1432e6](https://github.com/microsoft/sarif-pattern-matcher/commit/b1432e6) Improving kusto messages (submodule) (#426)
- [a72b8f0](https://github.com/microsoft/sarif-pattern-matcher/commit/a72b8f0) Updating kusto messages (sarif-sdk submodule) (#425)
- [fd92e6e](https://github.com/microsoft/sarif-pattern-matcher/commit/fd92e6e) Changing back to alpha (#423)

## *v1.4.0-g6e8cafe228*

- [6e8cafe](https://github.com/microsoft/sarif-pattern-matcher/commit/6e8cafe) Releasing stable version (#422)
- [a75ad6b](https://github.com/microsoft/sarif-pattern-matcher/commit/a75ad6b) NpmCredentialsValidator (#420)
- [886d4f5](https://github.com/microsoft/sarif-pattern-matcher/commit/886d4f5) Add test for different overlapping implementations (#419)
- [a34bb4d](https://github.com/microsoft/sarif-pattern-matcher/commit/a34bb4d) Updating sarif-sdk submodule (#421)
- [7700140](https://github.com/microsoft/sarif-pattern-matcher/commit/7700140) Improving RE2 performance (#416)
- [4d2de5d](https://github.com/microsoft/sarif-pattern-matcher/commit/4d2de5d) Fix handling of optional groups in RE2 wrapper (#417)
- [feedca5](https://github.com/microsoft/sarif-pattern-matcher/commit/feedca5) Fixing dynamic validation message (#415)
- [79d3e49](https://github.com/microsoft/sarif-pattern-matcher/commit/79d3e49) Updating sarif-sdk submodules (#413)
- [74dfe13](https://github.com/microsoft/sarif-pattern-matcher/commit/74dfe13) Implement multi-matching for named groups (#411)
- [abd2a9e](https://github.com/microsoft/sarif-pattern-matcher/commit/abd2a9e) Improving SecureApi rules (#412)
- [9dd53bd](https://github.com/microsoft/sarif-pattern-matcher/commit/9dd53bd) Fixing package vulnerability (#410)
- [23e3a33](https://github.com/microsoft/sarif-pattern-matcher/commit/23e3a33) Updating sarif-sdk submodules (#409)
- [cb6d799](https://github.com/microsoft/sarif-pattern-matcher/commit/cb6d799) Enable CodeCoverage when using EnableCoverage (#408)
- [dab173f](https://github.com/microsoft/sarif-pattern-matcher/commit/dab173f) Improving nuget rule (#407)
- [a2c2894](https://github.com/microsoft/sarif-pattern-matcher/commit/a2c2894) Improving MySql validator (#406)
- [8663b29](https://github.com/microsoft/sarif-pattern-matcher/commit/8663b29) Improving kusto query (#405)
- [0277921](https://github.com/microsoft/sarif-pattern-matcher/commit/0277921) Improving SAL messages (#404)

## *v1.4.0-alpha-0293-g5d749ed3d0*

- [5d749ed](https://github.com/microsoft/sarif-pattern-matcher/commit/5d749ed) Fixing command line (#403)

## *v1.4.0-alpha-0292-g333441a1c9*

- [333441a](https://github.com/microsoft/sarif-pattern-matcher/commit/333441a) Updating submodules (#402)

## *v1.4.0-alpha-0291-gb869932a54*

- [b869932](https://github.com/microsoft/sarif-pattern-matcher/commit/b869932) Improving SubId MessageStrings/RuleId handling (#401)
- [e6bc997](https://github.com/microsoft/sarif-pattern-matcher/commit/e6bc997) Enabling Pass in SearchDefinition (#398)
- [3922574](https://github.com/microsoft/sarif-pattern-matcher/commit/3922574) Add new validator for Nuget Credentials (#372)
- [ca6801b](https://github.com/microsoft/sarif-pattern-matcher/commit/ca6801b) Use 32-bit signed integers throughout implementation for named capturing groups (#397)
- [1eacbe3](https://github.com/microsoft/sarif-pattern-matcher/commit/1eacbe3) Update contributing (#396)
- [8862e0d](https://github.com/microsoft/sarif-pattern-matcher/commit/8862e0d) ResultLevelKind should be ref (#395)
- [d83a571](https://github.com/microsoft/sarif-pattern-matcher/commit/d83a571) sql/mysql validator improvement (#394)
- [d89253e](https://github.com/microsoft/sarif-pattern-matcher/commit/d89253e) Improving SAL message strings (#388)
- [86152e5](https://github.com/microsoft/sarif-pattern-matcher/commit/86152e5) Improving SQL regex (#393)
- [47d9052](https://github.com/microsoft/sarif-pattern-matcher/commit/47d9052) Refactor dynamic methods (#389)
- [e4a5c76](https://github.com/microsoft/sarif-pattern-matcher/commit/e4a5c76) ResultKindLevel refactor (#387)
- [7231b76](https://github.com/microsoft/sarif-pattern-matcher/commit/7231b76) named capturing groups using RE2 (#381)
- [e343b0b](https://github.com/microsoft/sarif-pattern-matcher/commit/e343b0b) Improving import-and-analyze command (#384)
- [45fceeb](https://github.com/microsoft/sarif-pattern-matcher/commit/45fceeb) Use file has as secret in file extension checks with no validator. (#385)

## *v1.4.0-alpha-0277-g74bb923045*

- [74bb923](https://github.com/microsoft/sarif-pattern-matcher/commit/74bb923) Improving mysql validator (#383)
- [a8c872f](https://github.com/microsoft/sarif-pattern-matcher/commit/a8c872f) Adding inactive account for slack (#382)

## *v1.4.0-alpha-0275-g6b3254faeb*

- [6b3254f](https://github.com/microsoft/sarif-pattern-matcher/commit/6b3254f) Refactoring fingerprint (#380)
- [273a4d5](https://github.com/microsoft/sarif-pattern-matcher/commit/273a4d5) Update HttpAuthorizationRequestHeaderValidator (#379)
- [5d04548](https://github.com/microsoft/sarif-pattern-matcher/commit/5d04548) Update mongo DB regex, add test case (#378)
- [ed6415e](https://github.com/microsoft/sarif-pattern-matcher/commit/ed6415e) Improving httpAuthorization (#377)
- [cb70ab2](https://github.com/microsoft/sarif-pattern-matcher/commit/cb70ab2) Fingerprint should not require Provider (#376)
- [860a33f](https://github.com/microsoft/sarif-pattern-matcher/commit/860a33f) Add debugging unit test (#369)
- [32da8f0](https://github.com/microsoft/sarif-pattern-matcher/commit/32da8f0) Add deprecated name to exported rules markdown. (#375)

## *v1.4.0-alpha-0268-gb482699566*

- [b482699](https://github.com/microsoft/sarif-pattern-matcher/commit/b482699) Fixing dll movements (#374)
- [6403c39](https://github.com/microsoft/sarif-pattern-matcher/commit/6403c39) Fixing CVE-2021-24112 (#373)
- [4ea05ca](https://github.com/microsoft/sarif-pattern-matcher/commit/4ea05ca) Import and analyze (#368)

## *v1.4.0-alpha-0265-g1ff44b1a6d*

- [1ff44b1](https://github.com/microsoft/sarif-pattern-matcher/commit/1ff44b1) Add regex for new GitHub PAT (#366)
- [15b2be7](https://github.com/microsoft/sarif-pattern-matcher/commit/15b2be7) Improving nupkg file movements (#370)
- [425ee1b](https://github.com/microsoft/sarif-pattern-matcher/commit/425ee1b) Updating submodules (#367)

## *v1.4.0-alpha-0262-gdbe94bb457*

- [dbe94bb](https://github.com/microsoft/sarif-pattern-matcher/commit/dbe94bb) Fixing indentation and twilio validator (#364)
- [ae0a3a2](https://github.com/microsoft/sarif-pattern-matcher/commit/ae0a3a2) Cloudant (#362)
- [52a9a5e](https://github.com/microsoft/sarif-pattern-matcher/commit/52a9a5e) Examine innerexception for timeouts (#361)
- [611a3bc](https://github.com/microsoft/sarif-pattern-matcher/commit/611a3bc) Enforce that no notifications are generated during file diff tests. (#360)
- [e1b3ff3](https://github.com/microsoft/sarif-pattern-matcher/commit/e1b3ff3) Update SDK API. (#359)
- [13ac5bb](https://github.com/microsoft/sarif-pattern-matcher/commit/13ac5bb) Add SalModernization plugin (#347)
- [1714a34](https://github.com/microsoft/sarif-pattern-matcher/commit/1714a34) Minor improvement (#357)
- [db6cecf](https://github.com/microsoft/sarif-pattern-matcher/commit/db6cecf) Part in asset fingerprint only (#358)
- [71bb99f](https://github.com/microsoft/sarif-pattern-matcher/commit/71bb99f) Resource provider and type (#356)
- [6db9feb](https://github.com/microsoft/sarif-pattern-matcher/commit/6db9feb) Renaming rules (#355)
- [75ca3f5](https://github.com/microsoft/sarif-pattern-matcher/commit/75ca3f5) Add case for PostgreSql (#354)
- [6da552f](https://github.com/microsoft/sarif-pattern-matcher/commit/6da552f) Rule name conventions (#353)
- [1d31777](https://github.com/microsoft/sarif-pattern-matcher/commit/1d31777) Tweak HttpAuthorizationRequestHeader (#352)
- [b2a5950](https://github.com/microsoft/sarif-pattern-matcher/commit/b2a5950) Account to id. (#351)
- [4db73df](https://github.com/microsoft/sarif-pattern-matcher/commit/4db73df) Exporting rules metadata (#350)
- [faf82bc](https://github.com/microsoft/sarif-pattern-matcher/commit/faf82bc) Fingerprint simplification (#349)
- [dc4850a](https://github.com/microsoft/sarif-pattern-matcher/commit/dc4850a) MovingFiles after building (#348)
- [aeecbeb](https://github.com/microsoft/sarif-pattern-matcher/commit/aeecbeb) Fake credentials.
- [456d341](https://github.com/microsoft/sarif-pattern-matcher/commit/456d341) Cleaning warnings (#346)
- [1a0ce93](https://github.com/microsoft/sarif-pattern-matcher/commit/1a0ce93) Retrieve unknown host from exception (#345)
- [e4588b5](https://github.com/microsoft/sarif-pattern-matcher/commit/e4588b5) Refactor ValidatorBase (#344)
- [9350fa8](https://github.com/microsoft/sarif-pattern-matcher/commit/9350fa8) Commenting Alibaba DynamicValidator (#343)
- [136c0f5](https://github.com/microsoft/sarif-pattern-matcher/commit/136c0f5) Improving validators (#341)
- [2e21134](https://github.com/microsoft/sarif-pattern-matcher/commit/2e21134) Various fixes for windows. Truncate shannon entropy to two decimal places. (#342)
- [68bce5c](https://github.com/microsoft/sarif-pattern-matcher/commit/68bce5c) Akamai validator (#339)
- [d469a5c](https://github.com/microsoft/sarif-pattern-matcher/commit/d469a5c) Update SARIF SDK (#340)

## *v1.4.0-alpha-0236-ge5606a2332*

- [e5606a2](https://github.com/microsoft/sarif-pattern-matcher/commit/e5606a2) Removing Hockey and GCM validator (#337)
- [def439d](https://github.com/microsoft/sarif-pattern-matcher/commit/def439d) Improving RabbitMQ regex/tests (#336)
- [485a409](https://github.com/microsoft/sarif-pattern-matcher/commit/485a409) Adding more tests (#335)
- [935bc79](https://github.com/microsoft/sarif-pattern-matcher/commit/935bc79) Improving slack webhook (#334)
- [4aa28ed](https://github.com/microsoft/sarif-pattern-matcher/commit/4aa28ed) Add rank to all results (which is the normalized shannon entropy of the password/key component of the fingerprint). (#333)
- [891bdd2](https://github.com/microsoft/sarif-pattern-matcher/commit/891bdd2) Testing relative paths while running SEC103 (#329)
- [92714a8](https://github.com/microsoft/sarif-pattern-matcher/commit/92714a8) Enable EnhancedReporting in ValidatingVisitor (#327)
- [9d2de6f](https://github.com/microsoft/sarif-pattern-matcher/commit/9d2de6f) Plaintext password (#328)

## *v1.4.0-alpha-0228-g4eac90f931*

- [4eac90f](https://github.com/microsoft/sarif-pattern-matcher/commit/4eac90f) Fixing PAT regex (#326)
- [e79eb09](https://github.com/microsoft/sarif-pattern-matcher/commit/e79eb09) Adding Sdk to README (#325)
- [f5162bf](https://github.com/microsoft/sarif-pattern-matcher/commit/f5162bf) Improving regex and file analyzer (#324)
- [12bb143](https://github.com/microsoft/sarif-pattern-matcher/commit/12bb143) Fix some exceptions in scanning (#321)
- [ad653d3](https://github.com/microsoft/sarif-pattern-matcher/commit/ad653d3) Updating sarif-sdk (#323)
- [163d571](https://github.com/microsoft/sarif-pattern-matcher/commit/163d571) Updating sarif-sdk submodule (#322)
- [af12e68](https://github.com/microsoft/sarif-pattern-matcher/commit/af12e68) Updating release history (#320)

## *v1.4.0-alpha-0221-gc18b188ba9*

- [c18b188](https://github.com/microsoft/sarif-pattern-matcher/commit/c18b188) Twilio credential validator (#319)
- [c6a0632](https://github.com/microsoft/sarif-pattern-matcher/commit/c6a0632) RabbitMq Validator (#318)
- [a5b1306](https://github.com/microsoft/sarif-pattern-matcher/commit/a5b1306) MongoDb validator (#316)
- [9ef2fca](https://github.com/microsoft/sarif-pattern-matcher/commit/9ef2fca) Adding dropbox validators (#315)
- [fc2198b](https://github.com/microsoft/sarif-pattern-matcher/commit/fc2198b) Hash validation fingerprint (#312)
- [9b26d3d](https://github.com/microsoft/sarif-pattern-matcher/commit/9b26d3d) Merge PS and Sql Credential Validators (#314)
- [cd2eea6](https://github.com/microsoft/sarif-pattern-matcher/commit/cd2eea6) Adding docs (#313)
- [963f551](https://github.com/microsoft/sarif-pattern-matcher/commit/963f551) Creating Sarif.PatternMatcher.Sdk (#310)
- [2d476bf](https://github.com/microsoft/sarif-pattern-matcher/commit/2d476bf) Testing framework should be configurable (#311)
- [9176c71](https://github.com/microsoft/sarif-pattern-matcher/commit/9176c71) adding well known keys for stripe (#309)
- [bc21b4a](https://github.com/microsoft/sarif-pattern-matcher/commit/bc21b4a) Resolve 'the certificate chain was issued by an authority that is not trusted.' exceptions (#308)
- [e12eef2](https://github.com/microsoft/sarif-pattern-matcher/commit/e12eef2) Updating submodule and ReleaseHistory (#307)
- [e5a88f1](https://github.com/microsoft/sarif-pattern-matcher/commit/e5a88f1) Enhanced reporting (#306)
- [5f8b720](https://github.com/microsoft/sarif-pattern-matcher/commit/5f8b720) FileContent exception handling (#305)
- [7d82475](https://github.com/microsoft/sarif-pattern-matcher/commit/7d82475) Resolve unhandled exception when receiving junk data. (#303)
- [bf5cdb9](https://github.com/microsoft/sarif-pattern-matcher/commit/bf5cdb9) ConcurrentDictionary for ValidatorBase (#302)
- [9dfbb70](https://github.com/microsoft/sarif-pattern-matcher/commit/9dfbb70) Improving performance (sarif-sdk update) (#301)
- [a80aafa](https://github.com/microsoft/sarif-pattern-matcher/commit/a80aafa) Improving message handling (#300)
- [d64ef4f](https://github.com/microsoft/sarif-pattern-matcher/commit/d64ef4f) Update google API key rule. Fix reporting helper. Update windows SDK. (#298)
- [d7e1bff](https://github.com/microsoft/sarif-pattern-matcher/commit/d7e1bff) Fixing comments from previous prs (#299)
- [cebccd6](https://github.com/microsoft/sarif-pattern-matcher/commit/cebccd6) Improving fingerprint parser (#296)

## *v1.4.0-alpha-0198-g840f9cbd87*

- [840f9cb](https://github.com/microsoft/sarif-pattern-matcher/commit/840f9cb) Updating submodules (#292)
- [60b696c](https://github.com/microsoft/sarif-pattern-matcher/commit/60b696c) Fixing fingerprint ordering (#289)
- [9602f06](https://github.com/microsoft/sarif-pattern-matcher/commit/9602f06) Fixing wrong suffix (#291)
- [1c9855e](https://github.com/microsoft/sarif-pattern-matcher/commit/1c9855e) ProjectNotAuthorized should be NoMatch (#290)
- [2dab565](https://github.com/microsoft/sarif-pattern-matcher/commit/2dab565) Adding argument to disable cache (#288)
- [9d714cf](https://github.com/microsoft/sarif-pattern-matcher/commit/9d714cf) New alibaba access key validator (#285)
- [0c54206](https://github.com/microsoft/sarif-pattern-matcher/commit/0c54206) Add new google service account key validator (#280)
- [41d5eb2](https://github.com/microsoft/sarif-pattern-matcher/commit/41d5eb2) Improving regex (#286)
- [b85b783](https://github.com/microsoft/sarif-pattern-matcher/commit/b85b783) Adding dynamic validation for MailChimp and improving regex (#284)
- [4b2fb7d](https://github.com/microsoft/sarif-pattern-matcher/commit/4b2fb7d) Updating AssetPlatform and tests (#283)
- [6995c8e](https://github.com/microsoft/sarif-pattern-matcher/commit/6995c8e) Fixing caching issue while using AzureDevops URL (#282)

## *v1.4.0-alpha-0187-g70c7ddaf47*

- [70c7dda](https://github.com/microsoft/sarif-pattern-matcher/commit/70c7dda) Updating sarif-sdk submodule (#279)
- [9780de1](https://github.com/microsoft/sarif-pattern-matcher/commit/9780de1) Asset fingerprint (#276)
- [ec93a4f](https://github.com/microsoft/sarif-pattern-matcher/commit/ec93a4f) Updating release history (#252)
- [c5e675a](https://github.com/microsoft/sarif-pattern-matcher/commit/c5e675a) Enable NPM Validator (#274)
- [6b96d5a](https://github.com/microsoft/sarif-pattern-matcher/commit/6b96d5a) Move ConvertToSecureString into its own small validator (#271)
- [af6e3fa](https://github.com/microsoft/sarif-pattern-matcher/commit/af6e3fa) Add handling for empty certificate key data. (#273)
- [b90ddf7](https://github.com/microsoft/sarif-pattern-matcher/commit/b90ddf7) Check if all rules have validators (#250)
- [579d2b0](https://github.com/microsoft/sarif-pattern-matcher/commit/579d2b0) Filename should be unique (#270)

## *v1.4.0-alpha-0179-gad1976d55c*

- [08014ba](https://github.com/microsoft/sarif-pattern-matcher/commit/08014ba) sarif sdk kusto update (#254)
- [005bb06](https://github.com/microsoft/sarif-pattern-matcher/commit/005bb06) Capture a few more scenarios for MySql (#241)
- [221914b](https://github.com/microsoft/sarif-pattern-matcher/commit/221914b) Add CloudantValidator (#238)
- [401d7a6](https://github.com/microsoft/sarif-pattern-matcher/commit/401d7a6) Drop existing  `warning` levels to `note`.  (#261)
- [c66fcf0](https://github.com/microsoft/sarif-pattern-matcher/commit/c66fcf0) Adding default value to FileSize (#262)
- [79dec9c](https://github.com/microsoft/sarif-pattern-matcher/commit/79dec9c) Changing failureLevel when NoMatch (#268)
- [ad1976d](https://github.com/microsoft/sarif-pattern-matcher/commit/ad1976d) Changing failurelevel (#269)

## *v1.4.0-alpha-0172-g222db22101*

- [9842609](https://github.com/microsoft/sarif-pattern-matcher/commit/9842609) Remove sensitive files and git dirs. (#239)
- [01399f1](https://github.com/microsoft/sarif-pattern-matcher/commit/01399f1) Update SARIF-SDK. (#240)
- [cd05c71](https://github.com/microsoft/sarif-pattern-matcher/commit/cd05c71) Update SARIF SDK memory improvements. (#243)
- [8c0e8d3](https://github.com/microsoft/sarif-pattern-matcher/commit/8c0e8d3) Validating self-signed certificate. (#242)
- [7640b10](https://github.com/microsoft/sarif-pattern-matcher/commit/7640b10) Adding limit to size of file when analyzing. (#246)
- [24141a5](https://github.com/microsoft/sarif-pattern-matcher/commit/24141a5) Add new PSCredentialsValidator. (#245)
- [fa8a51a](https://github.com/microsoft/sarif-pattern-matcher/commit/fa8a51a) Correcting Ids. (#248)
- [9594727](https://github.com/microsoft/sarif-pattern-matcher/commit/9594727) Add new SqlCredentialValidator. (#247)
- [a7f98b6](https://github.com/microsoft/sarif-pattern-matcher/commit/a7f98b6) New gpg credential validator. (#249)

## *v1.4.0-alpha-0145-gb5575bfb74*

- [9f48f4b](https://github.com/microsoft/sarif-pattern-matcher/commit/9f48f4b) Exclude spaces from password. (#235)
- [d222802](https://github.com/microsoft/sarif-pattern-matcher/commit/d222802) Updating submodules. (#236)
- [b5575bf](https://github.com/microsoft/sarif-pattern-matcher/commit/b5575bf) Updating submodules. (#237)

## *v1.4.0-alpha-0139-g9be1d98de6*

- [1157582](https://github.com/microsoft/sarif-pattern-matcher/commit/1157582) Renaiming shared strings. (#191)
- [02ec7f2](https://github.com/microsoft/sarif-pattern-matcher/commit/02ec7f2) Add SendGrid dynamic validator. (#192)
- [a42ded6](https://github.com/microsoft/sarif-pattern-matcher/commit/a42ded6) Rename Id from SEC101/101 to SEC101/001 for HttpAuthorization. (#205)
- [4a698c9](https://github.com/microsoft/sarif-pattern-matcher/commit/4a698c9) Improve SqlServer regex. (#211)
- [75ad5b6](https://github.com/microsoft/sarif-pattern-matcher/commit/75ad5b6) Mailgun detection and validator (for new style API keys). (#210)
- [ffd6760](https://github.com/microsoft/sarif-pattern-matcher/commit/ffd6760) Make DomainFilteringHelper public. (#212)
- [434b89c](https://github.com/microsoft/sarif-pattern-matcher/commit/434b89c) Use contains instead of endswith in domain filter. (#215)
- [aa93df3](https://github.com/microsoft/sarif-pattern-matcher/commit/aa93df3) Stripe api key. (#216)
- [d36737c](https://github.com/microsoft/sarif-pattern-matcher/commit/d36737c) Unicode escaping. (#217)
- [8043662](https://github.com/microsoft/sarif-pattern-matcher/commit/8043662) Improvement in GoogleApiKeyValidator. (#218)
- [b2140ed](https://github.com/microsoft/sarif-pattern-matcher/commit/b2140ed) Consolidate LinkedInClientID with LinkedInSecretKey. (#219)
- [d9f6e9d](https://github.com/microsoft/sarif-pattern-matcher/commit/d9f6e9d) Improvement in MySql regex. (#214)
- [0611c68](https://github.com/microsoft/sarif-pattern-matcher/commit/0611c68) Improvement in Postgres regex. (#213)
- [d08554c](https://github.com/microsoft/sarif-pattern-matcher/commit/d08554c) Improvement in HttpAuthorizationRequestHeader validation. (#220)
- [461e3f9](https://github.com/microsoft/sarif-pattern-matcher/commit/461e3f9) Shannon entropy. (#225)
- [e51b689](https://github.com/microsoft/sarif-pattern-matcher/commit/e51b689) Enable net472 support. (#222)
- [f31b380](https://github.com/microsoft/sarif-pattern-matcher/commit/f31b380) Enable Square fingerprint. (#223)
- [e49b511](https://github.com/microsoft/sarif-pattern-matcher/commit/e49b511) Improving message when ValidationState is Authorized for SQL. (#224)
- [3e67905](https://github.com/microsoft/sarif-pattern-matcher/commit/3e67905) Add Slack incoming webhook detection and validator. (#228)
- [256bb43](https://github.com/microsoft/sarif-pattern-matcher/commit/256bb43) Improving unexpected response message. (#230)
- [5665006](https://github.com/microsoft/sarif-pattern-matcher/commit/5665006) Validating certificates if they are already loaded. (#231)
- [1ef2b11](https://github.com/microsoft/sarif-pattern-matcher/commit/1ef2b11) Detector and static validators for some private PEM encoded keys. (#232)
- [306b4ff](https://github.com/microsoft/sarif-pattern-matcher/commit/306b4ff) Updating sarif-sdk submodules. (#233)
- [9be1d98](https://github.com/microsoft/sarif-pattern-matcher/commit/9be1d98) Add puttygen, RSA key pair and ms private key blob patterns to detections. (#234)

## *v1.4.0-alpha-0064-g9308f29e09*

- [9308f29](https://github.com/microsoft/sarif-pattern-matcher/commit/9308f29) Remove FB rule. Improve shared string expansion assert. (#188)
- [6e94da7](https://github.com/microsoft/sarif-pattern-matcher/commit/6e94da7) Reverting last sql change (#187)

## *v1.4.0-alpha-0044-gee1e18ea36*

- [ee1e18e](https://github.com/microsoft/sarif-pattern-matcher/commit/ee1e18e) Adding limits to SQL regex (#167)
- [5875545](https://github.com/microsoft/sarif-pattern-matcher/commit/5875545) updating contributing with more guidelines (#166)
- [09ef181](https://github.com/microsoft/sarif-pattern-matcher/commit/09ef181) Remove ordering in MySql regex (#165)
- [baef865](https://github.com/microsoft/sarif-pattern-matcher/commit/baef865) Ignore pattern if contains tree (#164)
- [25f3c35](https://github.com/microsoft/sarif-pattern-matcher/commit/25f3c35) Fixing connection string for sql (#163)
- [f0c517c](https://github.com/microsoft/sarif-pattern-matcher/commit/f0c517c) Return NoMatch if matchedPattern contains usercontent (#162)

## *v1.4.0-alpha-0038-g669bacd87a*

- [669bacd](https://github.com/microsoft/sarif-pattern-matcher/commit/669bacd) Make PostgreSQL validator order-insensitive (#159)
- [af4c6e0](https://github.com/microsoft/sarif-pattern-matcher/commit/af4c6e0) Order-insensitive for SQL connections (#160)
- [8eb24df](https://github.com/microsoft/sarif-pattern-matcher/commit/8eb24df) Improving GitHub PAT search (#161)

## *v1.4.0-alpha-0035-g4196919fb1*

- [4196919](https://github.com/microsoft/sarif-pattern-matcher/commit/4196919) Renaming ids and fixing Octokit publish (#158)
- [a4b0410](https://github.com/microsoft/sarif-pattern-matcher/commit/a4b0410) PostgreSql Connection String Validator (#157)
- [964318c](https://github.com/microsoft/sarif-pattern-matcher/commit/964318c) Add general Newtonsoft binding redirect. (#156)

## *v1.4.0-alpha-0032-g2224b0944a*

- [2224b09](https://github.com/microsoft/sarif-pattern-matcher/commit/2224b09) MySql improvements (#155)
- [a0fecf6](https://github.com/microsoft/sarif-pattern-matcher/commit/a0fecf6) Ignore expired creds (no dynamic validation. (#153)
- [74bff7b](https://github.com/microsoft/sarif-pattern-matcher/commit/74bff7b) SqlConnectionString validator (#154)
- [a9aa7cf](https://github.com/microsoft/sarif-pattern-matcher/commit/a9aa7cf) trying to improve build time (#152)
- [d3a1e9b](https://github.com/microsoft/sarif-pattern-matcher/commit/d3a1e9b) Azure Database for MySQL validator (#151)
- [dbff24e](https://github.com/microsoft/sarif-pattern-matcher/commit/dbff24e) Gh noise reduction (#150)
- [1dc67ee](https://github.com/microsoft/sarif-pattern-matcher/commit/1dc67ee) Avoid null deref in unknown host exception handling code. (#149)
- [f8be8b2](https://github.com/microsoft/sarif-pattern-matcher/commit/f8be8b2) upgrading coverlet package (#148)

## *v1.4.0-alpha-0024-g3cab78cc0d*

- [3cab78c](https://github.com/microsoft/sarif-pattern-matcher/commit/3cab78c) Clean up exception reporting utility code. (#147)
- [5f68769](https://github.com/microsoft/sarif-pattern-matcher/commit/5f68769) Google API key validator. (#146)
- [7e76c4b](https://github.com/microsoft/sarif-pattern-matcher/commit/7e76c4b) Simplify pat fingerprint name (#145)
- [f9c212e](https://github.com/microsoft/sarif-pattern-matcher/commit/f9c212e) Creating test pattern (#141)
- [40d635d](https://github.com/microsoft/sarif-pattern-matcher/commit/40d635d) Fixing build code coverage (#144)
- [3cf5aba](https://github.com/microsoft/sarif-pattern-matcher/commit/3cf5aba) Reading assemblies before loading (#143)
- [ddbe027](https://github.com/microsoft/sarif-pattern-matcher/commit/ddbe027) Allow for flowing rule properties to rules. (#142)
- [73383a0](https://github.com/microsoft/sarif-pattern-matcher/commit/73383a0) Remove some security checks. Refine validation message processing. (#139)
- [178b74f](https://github.com/microsoft/sarif-pattern-matcher/commit/178b74f) Fixing azure function caching (#138)
- [7ed3a95](https://github.com/microsoft/sarif-pattern-matcher/commit/7ed3a95) Experiments with various OAUTH client id/secret pairs. (#137)
- [82d0aba](https://github.com/microsoft/sarif-pattern-matcher/commit/82d0aba) Gh fixes (#136)
- [ad991ef](https://github.com/microsoft/sarif-pattern-matcher/commit/ad991ef) Updating sarif-sdk submodule (#135)
- [8420c74](https://github.com/microsoft/sarif-pattern-matcher/commit/8420c74) Unknown host utility (#134)
- [e58a09e](https://github.com/microsoft/sarif-pattern-matcher/commit/e58a09e) Update SARIF submodule.
- [691a212](https://github.com/microsoft/sarif-pattern-matcher/commit/691a212) Merge remote-tracking branch 'origin/main' into unknown-host-utility
- [26da762](https://github.com/microsoft/sarif-pattern-matcher/commit/26da762) Update unknown host handler.
- [08f6962](https://github.com/microsoft/sarif-pattern-matcher/commit/08f6962) Improve negative condition reporting in various rules.
- [2189ea1](https://github.com/microsoft/sarif-pattern-matcher/commit/2189ea1) Merge remote-tracking branch 'origin/main' into rule-updates
- [09d7506](https://github.com/microsoft/sarif-pattern-matcher/commit/09d7506) Update test baselines.
- [256299e](https://github.com/microsoft/sarif-pattern-matcher/commit/256299e) Drop all unvalidated results to warning failure level.

## *v1.4.0-alpha-0019-g3cf5aba708*

- [73383a0](https://github.com/microsoft/sarif-pattern-matcher/commit/73383a0) Remove some security checks. Refine validation message processing. (#139)
- [178b74f](https://github.com/microsoft/sarif-pattern-matcher/commit/178b74f) Fixing azure function caching (#138)
- [7ed3a95](https://github.com/microsoft/sarif-pattern-matcher/commit/7ed3a95) Experiments with various OAUTH client id/secret pairs. (#137)
- [82d0aba](https://github.com/microsoft/sarif-pattern-matcher/commit/82d0aba) Gh fixes (#136)
- [ad991ef](https://github.com/microsoft/sarif-pattern-matcher/commit/ad991ef) Updating sarif-sdk submodule (#135)
- [8420c74](https://github.com/microsoft/sarif-pattern-matcher/commit/8420c74) Unknown host utility (#134)
- [e58a09e](https://github.com/microsoft/sarif-pattern-matcher/commit/e58a09e) Update SARIF submodule.
- [691a212](https://github.com/microsoft/sarif-pattern-matcher/commit/691a212) Merge remote-tracking branch 'origin/main' into unknown-host-utility
- [26da762](https://github.com/microsoft/sarif-pattern-matcher/commit/26da762) Update unknown host handler.
- [08f6962](https://github.com/microsoft/sarif-pattern-matcher/commit/08f6962) Improve negative condition reporting in various rules.
- [2189ea1](https://github.com/microsoft/sarif-pattern-matcher/commit/2189ea1) Merge remote-tracking branch 'origin/main' into rule-updates
- [09d7506](https://github.com/microsoft/sarif-pattern-matcher/commit/09d7506) Update test baselines.
- [256299e](https://github.com/microsoft/sarif-pattern-matcher/commit/256299e) Drop all unvalidated results to warning failure level.

## *v1.4.0-alpha-0017-g73383a0074*

- [73383a0](https://github.com/microsoft/sarif-pattern-matcher/commit/73383a0) Remove some security checks. Refine validation message processing. (#139)
- [178b74f](https://github.com/microsoft/sarif-pattern-matcher/commit/178b74f) Fixing azure function caching (#138)
- [7ed3a95](https://github.com/microsoft/sarif-pattern-matcher/commit/7ed3a95) Experiments with various OAUTH client id/secret pairs. (#137)
- [82d0aba](https://github.com/microsoft/sarif-pattern-matcher/commit/82d0aba) Gh fixes (#136)

## *v1.4.0-alpha-0013-gad991efd31*

- [ad991ef](https://github.com/microsoft/sarif-pattern-matcher/commit/ad991ef) Updating sarif-sdk submodule (#135)
- [8420c74](https://github.com/microsoft/sarif-pattern-matcher/commit/8420c74) Unknown host utility (#134)
- [cc73f56](https://github.com/microsoft/sarif-pattern-matcher/commit/cc73f56) Rule updates (#133)
- [98736b4](https://github.com/microsoft/sarif-pattern-matcher/commit/98736b4) Reuse FileRegionsCache (#132)
- [b28b068](https://github.com/microsoft/sarif-pattern-matcher/commit/b28b068) Fixing Cli not being a tool (#131)
- [727cc89](https://github.com/microsoft/sarif-pattern-matcher/commit/727cc89) Warnings (#130)
- [d7a4d0e](https://github.com/microsoft/sarif-pattern-matcher/commit/d7a4d0e) Aws credentials (#128)
- [5ff0d10](https://github.com/microsoft/sarif-pattern-matcher/commit/5ff0d10) Updating sarif-sdk submodule (#127)
- [4cbf043](https://github.com/microsoft/sarif-pattern-matcher/commit/4cbf043) Update validation message. (#126)
- [768382e](https://github.com/microsoft/sarif-pattern-matcher/commit/768382e) Enable NetAnalyzers (#125)

## *v1.4.0-alpha-0003-g463e567b02*

- [463e567](https://github.com/microsoft/sarif-pattern-matcher/commit/463e567) Fixing null reference in visitor (#124)

## *v1.4.0-alpha-0002-g995833e137*

- [995833e](https://github.com/microsoft/sarif-pattern-matcher/commit/995833e) Merge branch 'v1.3.1'
- [c85ac8e](https://github.com/microsoft/sarif-pattern-matcher/commit/c85ac8e) Set version to '1.4.0-alpha.{height}'
- [1bfe625](https://github.com/microsoft/sarif-pattern-matcher/commit/1bfe625) Set version to '1.3.1'
- [4ea9720](https://github.com/microsoft/sarif-pattern-matcher/commit/4ea9720) Fixing message not found when string isn't starting with upper case (#123)
- [1243fb9](https://github.com/microsoft/sarif-pattern-matcher/commit/1243fb9) Disable validator for specific rule (#122)
- [73046ed](https://github.com/microsoft/sarif-pattern-matcher/commit/73046ed) Adding e-mail fingerprint (#120)
- [46c040f](https://github.com/microsoft/sarif-pattern-matcher/commit/46c040f) Slack token validator (#119)
- [e4ea5c8](https://github.com/microsoft/sarif-pattern-matcher/commit/e4ea5c8) Do not emit empty fingerprint components. (#118)
- [088aaf6](https://github.com/microsoft/sarif-pattern-matcher/commit/088aaf6) Add elements to fingerprint. Increase visibility on shared code. (#117)
- [09fbc2c](https://github.com/microsoft/sarif-pattern-matcher/commit/09fbc2c) Shared strings and rule renames (#116)
- [bea3ae9](https://github.com/microsoft/sarif-pattern-matcher/commit/bea3ae9) Fixing missing shared strings file (#115)
- [1ac59b4](https://github.com/microsoft/sarif-pattern-matcher/commit/1ac59b4) Semicolon a separator for search defs files. Update binary files to include pack files. Use deny list for security rules. (#114)
- [38ac1ae](https://github.com/microsoft/sarif-pattern-matcher/commit/38ac1ae) Cli exports 3.1 only (#113)
- [1aa39b9](https://github.com/microsoft/sarif-pattern-matcher/commit/1aa39b9) Post scan validation (#112)
- [d62486a](https://github.com/microsoft/sarif-pattern-matcher/commit/d62486a) Enable net48 in Cli (#110)
- [d670bca](https://github.com/microsoft/sarif-pattern-matcher/commit/d670bca) Changing to maxvalue (#109)
- [1b8b0b3](https://github.com/microsoft/sarif-pattern-matcher/commit/1b8b0b3) Updating sarif-sdk submodule (#108)
- [a990758](https://github.com/microsoft/sarif-pattern-matcher/commit/a990758) Correct rule ids (make them opaque). Provide actual readable names. Plumb everything through. (#107)
- [fa3dc1c](https://github.com/microsoft/sarif-pattern-matcher/commit/fa3dc1c) fixing warnings and enable relative url (#105)
- [3281ee0](https://github.com/microsoft/sarif-pattern-matcher/commit/3281ee0) Update regex, add validator, add test cases, update expected output (#106)
- [55780aa](https://github.com/microsoft/sarif-pattern-matcher/commit/55780aa) Fixing duplicated id rules (#104)
- [e5af4e4](https://github.com/microsoft/sarif-pattern-matcher/commit/e5af4e4) Add SPAM fixes (#103)
- [22af480](https://github.com/microsoft/sarif-pattern-matcher/commit/22af480) Push data to match expressions (#101)
- [aad4bbd](https://github.com/microsoft/sarif-pattern-matcher/commit/aad4bbd) Adding more BannedApi (#99)
- [651734d](https://github.com/microsoft/sarif-pattern-matcher/commit/651734d) Filname won't be required (#102)
- [e00fdbc](https://github.com/microsoft/sarif-pattern-matcher/commit/e00fdbc) Adding more certificate validators (#98)
- [28319ba](https://github.com/microsoft/sarif-pattern-matcher/commit/28319ba) Adding unit tests for azure functions (#95)
- [aca0fa8](https://github.com/microsoft/sarif-pattern-matcher/commit/aca0fa8) Validate PFX files (#96)
- [7e4150b](https://github.com/microsoft/sarif-pattern-matcher/commit/7e4150b) Improving AzureFunctions and build project (#91)
- [ed3ef32](https://github.com/microsoft/sarif-pattern-matcher/commit/ed3ef32) Fixing tests search (#94)
- [0fd3072](https://github.com/microsoft/sarif-pattern-matcher/commit/0fd3072) Fixing regex search (#93)
- [c6ded7e](https://github.com/microsoft/sarif-pattern-matcher/commit/c6ded7e) improving build (#92)
- [d46e633](https://github.com/microsoft/sarif-pattern-matcher/commit/d46e633) Push data to match expressions (#90)
- [7901bae](https://github.com/microsoft/sarif-pattern-matcher/commit/7901bae) First draft version of working POC (#85)
- [27175a4](https://github.com/microsoft/sarif-pattern-matcher/commit/27175a4) Adding missing message to messageStrings (#86)
- [5463050](https://github.com/microsoft/sarif-pattern-matcher/commit/5463050) tweak host unknown message to report against resource. (#84)
- [0774f84](https://github.com/microsoft/sarif-pattern-matcher/commit/0774f84) Fix fingerprint emit. Fix unauthorized reporting. (#83)
- [f2df743](https://github.com/microsoft/sarif-pattern-matcher/commit/f2df743) Update SPAM
- [a38e18d](https://github.com/microsoft/sarif-pattern-matcher/commit/a38e18d) Fixing IndexOutOfRange Exception when we generate a message with space (#82)

## *v1.3.1-gdcccb00605*

- [dcccb00](https://github.com/microsoft/sarif-pattern-matcher/commit/dcccb00) updating to latest submodule (#81)
- [9772e91](https://github.com/microsoft/sarif-pattern-matcher/commit/9772e91) Fingerprints and multiline rules (#80)
- [b510fc2](https://github.com/microsoft/sarif-pattern-matcher/commit/b510fc2) Update SARIF submodule. (#79)
- [94a8d89](https://github.com/microsoft/sarif-pattern-matcher/commit/94a8d89) Fixing concurrency problem (#78)
- [32c5c06](https://github.com/microsoft/sarif-pattern-matcher/commit/32c5c06) Match refinement (#77)
- [aacaf0b](https://github.com/microsoft/sarif-pattern-matcher/commit/aacaf0b) Simplifying SearchSkimmer (#76)
- [6e667f9](https://github.com/microsoft/sarif-pattern-matcher/commit/6e667f9) Update SARIF SDK submodule. (#75)
- [237c2e7](https://github.com/microsoft/sarif-pattern-matcher/commit/237c2e7) Correct fingerprint regions (#73)
- [3e7c8b6](https://github.com/microsoft/sarif-pattern-matcher/commit/3e7c8b6) updated Markdown (#67)
- [6749887](https://github.com/microsoft/sarif-pattern-matcher/commit/6749887) Adjust failure level appropriately when dynamic validation is in play. (#71)
- [396ddcf](https://github.com/microsoft/sarif-pattern-matcher/commit/396ddcf) Update SPAM submodule (#70)
- [7b66039](https://github.com/microsoft/sarif-pattern-matcher/commit/7b66039) Add utilities class for validation plugins. (#69)
- [ed392d4](https://github.com/microsoft/sarif-pattern-matcher/commit/ed392d4) Adding System.Data.SqlClient to Cli project (#68)
- [63c3a09](https://github.com/microsoft/sarif-pattern-matcher/commit/63c3a09) Improve validation messages and provide groups information to validatiâ€¦ (#66)
- [dbc4063](https://github.com/microsoft/sarif-pattern-matcher/commit/dbc4063) Fact over theory (#65)
- [c202558](https://github.com/microsoft/sarif-pattern-matcher/commit/c202558) Update SARIF SDK submodule to 2.3.11 (#64)
- [6031eb2](https://github.com/microsoft/sarif-pattern-matcher/commit/6031eb2) Adding tests to RE2.Managed (#60)
- [d457b06](https://github.com/microsoft/sarif-pattern-matcher/commit/d457b06) When we build, package will generate .spam/Security folder with content (#59)
- [5bb636d](https://github.com/microsoft/sarif-pattern-matcher/commit/5bb636d) Update to newtonsoft 12.0.3 (#62)
- [5c41c13](https://github.com/microsoft/sarif-pattern-matcher/commit/5c41c13) Invalid for configured authorities (#61)

## *v1.3.1-g8d9ecb4e93*

- [63c3a09](https://github.com/microsoft/sarif-pattern-matcher/commit/63c3a09) Improve validation messages and provide groups information to validatiâ€¦ (#66)
- [dbc4063](https://github.com/microsoft/sarif-pattern-matcher/commit/dbc4063) Fact over theory (#65)
- [c202558](https://github.com/microsoft/sarif-pattern-matcher/commit/c202558) Update SARIF SDK submodule to 2.3.11 (#64)
- [6031eb2](https://github.com/microsoft/sarif-pattern-matcher/commit/6031eb2) Adding tests to RE2.Managed (#60)
- [d457b06](https://github.com/microsoft/sarif-pattern-matcher/commit/d457b06) When we build, package will generate .spam/Security folder with content (#59)
- [5bb636d](https://github.com/microsoft/sarif-pattern-matcher/commit/5bb636d) Update to newtonsoft 12.0.3 (#62)
- [5c41c13](https://github.com/microsoft/sarif-pattern-matcher/commit/5c41c13) Invalid for configured authorities (#61)

## *v1.3.1-g63c3a09ccf*

- [1243fb9](https://github.com/microsoft/sarif-pattern-matcher/commit/1243fb9) Disable validator for specific rule (#122)
- [73046ed](https://github.com/microsoft/sarif-pattern-matcher/commit/73046ed) Adding e-mail fingerprint (#120)
- [46c040f](https://github.com/microsoft/sarif-pattern-matcher/commit/46c040f) Slack token validator (#119)
- [e4ea5c8](https://github.com/microsoft/sarif-pattern-matcher/commit/e4ea5c8) Do not emit empty fingerprint components. (#118)
- [088aaf6](https://github.com/microsoft/sarif-pattern-matcher/commit/088aaf6) Add elements to fingerprint. Increase visibility on shared code. (#117)
- [09fbc2c](https://github.com/microsoft/sarif-pattern-matcher/commit/09fbc2c) Shared strings and rule renames (#116)
- [bea3ae9](https://github.com/microsoft/sarif-pattern-matcher/commit/bea3ae9) Fixing missing shared strings file (#115)
- [1ac59b4](https://github.com/microsoft/sarif-pattern-matcher/commit/1ac59b4) Semicolon a separator for search defs files. Update binary files to include pack files. Use deny list for security rules. (#114)
- [38ac1ae](https://github.com/microsoft/sarif-pattern-matcher/commit/38ac1ae) Cli exports 3.1 only (#113)
- [1aa39b9](https://github.com/microsoft/sarif-pattern-matcher/commit/1aa39b9) Post scan validation (#112)
- [d62486a](https://github.com/microsoft/sarif-pattern-matcher/commit/d62486a) Enable net48 in Cli (#110)
- [d670bca](https://github.com/microsoft/sarif-pattern-matcher/commit/d670bca) Changing to maxvalue (#109)
- [1b8b0b3](https://github.com/microsoft/sarif-pattern-matcher/commit/1b8b0b3) Updating sarif-sdk submodule (#108)
- [a990758](https://github.com/microsoft/sarif-pattern-matcher/commit/a990758) Correct rule ids (make them opaque). Provide actual readable names. Plumb everything through. (#107)
- [fa3dc1c](https://github.com/microsoft/sarif-pattern-matcher/commit/fa3dc1c) fixing warnings and enable relative url (#105)
- [3281ee0](https://github.com/microsoft/sarif-pattern-matcher/commit/3281ee0) Update regex, add validator, add test cases, update expected output (#106)
- [55780aa](https://github.com/microsoft/sarif-pattern-matcher/commit/55780aa) Fixing duplicated id rules (#104)
- [e5af4e4](https://github.com/microsoft/sarif-pattern-matcher/commit/e5af4e4) Add SPAM fixes (#103)
- [22af480](https://github.com/microsoft/sarif-pattern-matcher/commit/22af480) Push data to match expressions (#101)
- [aad4bbd](https://github.com/microsoft/sarif-pattern-matcher/commit/aad4bbd) Adding more BannedApi (#99)
- [651734d](https://github.com/microsoft/sarif-pattern-matcher/commit/651734d) Filname won't be required (#102)
- [e00fdbc](https://github.com/microsoft/sarif-pattern-matcher/commit/e00fdbc) Adding more certificate validators (#98)
- [28319ba](https://github.com/microsoft/sarif-pattern-matcher/commit/28319ba) Adding unit tests for azure functions (#95)
- [aca0fa8](https://github.com/microsoft/sarif-pattern-matcher/commit/aca0fa8) Validate PFX files (#96)
- [7e4150b](https://github.com/microsoft/sarif-pattern-matcher/commit/7e4150b) Improving AzureFunctions and build project (#91)
- [ed3ef32](https://github.com/microsoft/sarif-pattern-matcher/commit/ed3ef32) Fixing tests search (#94)
- [0fd3072](https://github.com/microsoft/sarif-pattern-matcher/commit/0fd3072) Fixing regex search (#93)
- [c6ded7e](https://github.com/microsoft/sarif-pattern-matcher/commit/c6ded7e) improving build (#92)
- [d46e633](https://github.com/microsoft/sarif-pattern-matcher/commit/d46e633) Push data to match expressions (#90)
- [7901bae](https://github.com/microsoft/sarif-pattern-matcher/commit/7901bae) First draft version of working POC (#85)
- [27175a4](https://github.com/microsoft/sarif-pattern-matcher/commit/27175a4) Adding missing message to messageStrings (#86)
- [5463050](https://github.com/microsoft/sarif-pattern-matcher/commit/5463050) tweak host unknown message to report against resource. (#84)
- [0774f84](https://github.com/microsoft/sarif-pattern-matcher/commit/0774f84) Fix fingerprint emit. Fix unauthorized reporting. (#83)
- [f2df743](https://github.com/microsoft/sarif-pattern-matcher/commit/f2df743) Update SPAM
- [a38e18d](https://github.com/microsoft/sarif-pattern-matcher/commit/a38e18d) Fixing IndexOutOfRange Exception when we generate a message with space (#82)
- [dcccb00](https://github.com/microsoft/sarif-pattern-matcher/commit/dcccb00) updating to latest submodule (#81)
- [9772e91](https://github.com/microsoft/sarif-pattern-matcher/commit/9772e91) Fingerprints and multiline rules (#80)
- [b510fc2](https://github.com/microsoft/sarif-pattern-matcher/commit/b510fc2) Update SARIF submodule. (#79)
- [94a8d89](https://github.com/microsoft/sarif-pattern-matcher/commit/94a8d89) Fixing concurrency problem (#78)
- [32c5c06](https://github.com/microsoft/sarif-pattern-matcher/commit/32c5c06) Match refinement (#77)
- [aacaf0b](https://github.com/microsoft/sarif-pattern-matcher/commit/aacaf0b) Simplifying SearchSkimmer (#76)
- [6e667f9](https://github.com/microsoft/sarif-pattern-matcher/commit/6e667f9) Update SARIF SDK submodule. (#75)
- [237c2e7](https://github.com/microsoft/sarif-pattern-matcher/commit/237c2e7) Correct fingerprint regions (#73)
- [3e7c8b6](https://github.com/microsoft/sarif-pattern-matcher/commit/3e7c8b6) updated Markdown (#67)
- [6749887](https://github.com/microsoft/sarif-pattern-matcher/commit/6749887) Adjust failure level appropriately when dynamic validation is in play. (#71)
- [396ddcf](https://github.com/microsoft/sarif-pattern-matcher/commit/396ddcf) Update SPAM submodule (#70)
- [7b66039](https://github.com/microsoft/sarif-pattern-matcher/commit/7b66039) Add utilities class for validation plugins. (#69)
- [ed392d4](https://github.com/microsoft/sarif-pattern-matcher/commit/ed392d4) Adding System.Data.SqlClient to Cli project (#68)

## *v1.3.1-beta-0028-g1243fb9249*

- [1243fb9](https://github.com/microsoft/sarif-pattern-matcher/commit/1243fb9) Disable validator for specific rule (#122)

## *v1.3.1-beta-0027-g73046edd74*

- [73046ed](https://github.com/microsoft/sarif-pattern-matcher/commit/73046ed) Adding e-mail fingerprint (#120)
- [46c040f](https://github.com/microsoft/sarif-pattern-matcher/commit/46c040f) Slack token validator (#119)
- [e4ea5c8](https://github.com/microsoft/sarif-pattern-matcher/commit/e4ea5c8) Do not emit empty fingerprint components. (#118)
- [088aaf6](https://github.com/microsoft/sarif-pattern-matcher/commit/088aaf6) Add elements to fingerprint. Increase visibility on shared code. (#117)
- [09fbc2c](https://github.com/microsoft/sarif-pattern-matcher/commit/09fbc2c) Shared strings and rule renames (#116)
- [bea3ae9](https://github.com/microsoft/sarif-pattern-matcher/commit/bea3ae9) Fixing missing shared strings file (#115)
- [1ac59b4](https://github.com/microsoft/sarif-pattern-matcher/commit/1ac59b4) Semicolon a separator for search defs files. Update binary files to include pack files. Use deny list for security rules. (#114)
- [38ac1ae](https://github.com/microsoft/sarif-pattern-matcher/commit/38ac1ae) Cli exports 3.1 only (#113)
- [1aa39b9](https://github.com/microsoft/sarif-pattern-matcher/commit/1aa39b9) Post scan validation (#112)
- [d62486a](https://github.com/microsoft/sarif-pattern-matcher/commit/d62486a) Enable net48 in Cli (#110)
- [d670bca](https://github.com/microsoft/sarif-pattern-matcher/commit/d670bca) Changing to maxvalue (#109)
- [1b8b0b3](https://github.com/microsoft/sarif-pattern-matcher/commit/1b8b0b3) Updating sarif-sdk submodule (#108)
- [a990758](https://github.com/microsoft/sarif-pattern-matcher/commit/a990758) Correct rule ids (make them opaque). Provide actual readable names. Plumb everything through. (#107)
- [fa3dc1c](https://github.com/microsoft/sarif-pattern-matcher/commit/fa3dc1c) fixing warnings and enable relative url (#105)
- [3281ee0](https://github.com/microsoft/sarif-pattern-matcher/commit/3281ee0) Update regex, add validator, add test cases, update expected output (#106)
- [55780aa](https://github.com/microsoft/sarif-pattern-matcher/commit/55780aa) Fixing duplicated id rules (#104)
- [e5af4e4](https://github.com/microsoft/sarif-pattern-matcher/commit/e5af4e4) Add SPAM fixes (#103)
- [22af480](https://github.com/microsoft/sarif-pattern-matcher/commit/22af480) Push data to match expressions (#101)
- [aad4bbd](https://github.com/microsoft/sarif-pattern-matcher/commit/aad4bbd) Adding more BannedApi (#99)
- [651734d](https://github.com/microsoft/sarif-pattern-matcher/commit/651734d) Filname won't be required (#102)
- [e00fdbc](https://github.com/microsoft/sarif-pattern-matcher/commit/e00fdbc) Adding more certificate validators (#98)
- [28319ba](https://github.com/microsoft/sarif-pattern-matcher/commit/28319ba) Adding unit tests for azure functions (#95)
- [aca0fa8](https://github.com/microsoft/sarif-pattern-matcher/commit/aca0fa8) Validate PFX files (#96)
- [7e4150b](https://github.com/microsoft/sarif-pattern-matcher/commit/7e4150b) Improving AzureFunctions and build project (#91)
- [ed3ef32](https://github.com/microsoft/sarif-pattern-matcher/commit/ed3ef32) Fixing tests search (#94)
- [0fd3072](https://github.com/microsoft/sarif-pattern-matcher/commit/0fd3072) Fixing regex search (#93)
- [c6ded7e](https://github.com/microsoft/sarif-pattern-matcher/commit/c6ded7e) improving build (#92)
- [d46e633](https://github.com/microsoft/sarif-pattern-matcher/commit/d46e633) Push data to match expressions (#90)
- [7901bae](https://github.com/microsoft/sarif-pattern-matcher/commit/7901bae) First draft version of working POC (#85)
- [27175a4](https://github.com/microsoft/sarif-pattern-matcher/commit/27175a4) Adding missing message to messageStrings (#86)
- [5463050](https://github.com/microsoft/sarif-pattern-matcher/commit/5463050) tweak host unknown message to report against resource. (#84)
- [0774f84](https://github.com/microsoft/sarif-pattern-matcher/commit/0774f84) Fix fingerprint emit. Fix unauthorized reporting. (#83)
- [f2df743](https://github.com/microsoft/sarif-pattern-matcher/commit/f2df743) Update SPAM
- [a38e18d](https://github.com/microsoft/sarif-pattern-matcher/commit/a38e18d) Fixing IndexOutOfRange Exception when we generate a message with space (#82)
- [dcccb00](https://github.com/microsoft/sarif-pattern-matcher/commit/dcccb00) updating to latest submodule (#81)
- [9772e91](https://github.com/microsoft/sarif-pattern-matcher/commit/9772e91) Fingerprints and multiline rules (#80)
- [b510fc2](https://github.com/microsoft/sarif-pattern-matcher/commit/b510fc2) Update SARIF submodule. (#79)
- [94a8d89](https://github.com/microsoft/sarif-pattern-matcher/commit/94a8d89) Fixing concurrency problem (#78)
- [32c5c06](https://github.com/microsoft/sarif-pattern-matcher/commit/32c5c06) Match refinement (#77)
- [aacaf0b](https://github.com/microsoft/sarif-pattern-matcher/commit/aacaf0b) Simplifying SearchSkimmer (#76)
- [6e667f9](https://github.com/microsoft/sarif-pattern-matcher/commit/6e667f9) Update SARIF SDK submodule. (#75)
- [237c2e7](https://github.com/microsoft/sarif-pattern-matcher/commit/237c2e7) Correct fingerprint regions (#73)
- [3e7c8b6](https://github.com/microsoft/sarif-pattern-matcher/commit/3e7c8b6) updated Markdown (#67)
- [6749887](https://github.com/microsoft/sarif-pattern-matcher/commit/6749887) Adjust failure level appropriately when dynamic validation is in play. (#71)
- [396ddcf](https://github.com/microsoft/sarif-pattern-matcher/commit/396ddcf) Update SPAM submodule (#70)
- [7b66039](https://github.com/microsoft/sarif-pattern-matcher/commit/7b66039) Add utilities class for validation plugins. (#69)
- [ed392d4](https://github.com/microsoft/sarif-pattern-matcher/commit/ed392d4) Adding System.Data.SqlClient to Cli project (#68)
- [63c3a09](https://github.com/microsoft/sarif-pattern-matcher/commit/63c3a09) Improve validation messages and provide groups information to validatiâ€¦ (#66)
- [dbc4063](https://github.com/microsoft/sarif-pattern-matcher/commit/dbc4063) Fact over theory (#65)
- [c202558](https://github.com/microsoft/sarif-pattern-matcher/commit/c202558) Update SARIF SDK submodule to 2.3.11 (#64)
- [6031eb2](https://github.com/microsoft/sarif-pattern-matcher/commit/6031eb2) Adding tests to RE2.Managed (#60)
- [d457b06](https://github.com/microsoft/sarif-pattern-matcher/commit/d457b06) When we build, package will generate .spam/Security folder with content (#59)
- [5bb636d](https://github.com/microsoft/sarif-pattern-matcher/commit/5bb636d) Update to newtonsoft 12.0.3 (#62)
- [5c41c13](https://github.com/microsoft/sarif-pattern-matcher/commit/5c41c13) Invalid for configured authorities (#61)
- [8d9ecb4](https://github.com/microsoft/sarif-pattern-matcher/commit/8d9ecb4) Fixing RE2.Managed package (#57)

## *v1.3.0-gc0d20f77f8*

- [c0d20f7](https://github.com/microsoft/sarif-pattern-matcher/commit/c0d20f7) Update SARIF-SDK (#56)
- [3adcfdd](https://github.com/microsoft/sarif-pattern-matcher/commit/3adcfdd) Updating properties and version.json (#55)

## *v1.0.0-g26af518ec3*

- [26af518](https://github.com/microsoft/sarif-pattern-matcher/commit/26af518) Fixing security target (#54)<|MERGE_RESOLUTION|>--- conflicted
+++ resolved
@@ -18,14 +18,11 @@
 
 ## *Unreleased*
 
-<<<<<<< HEAD
 - NR: Adding TelegramBotToken rule with dynamic validation.
   [#587](https://github.com/microsoft/sarif-pattern-matcher/pull/587)
-=======
 - SDK: Exposing `automationId`, `automationGuid`, and `postUri` in the
   `analyze` command.
   [#586](https://github.com/microsoft/sarif-pattern-matcher/pull/586)
->>>>>>> fa9f65b0
 
 ## *v1.5.0*
 
