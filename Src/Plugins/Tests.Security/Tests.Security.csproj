﻿<Project Sdk="Microsoft.NET.Sdk">

  <Import Project="$(MSBuildThisFileDirectory)..\..\..\Targets\build.app.props" />
  <Import Project="$(MSBuildThisFileDirectory)..\..\..\Targets\build.test.props" />

  <PropertyGroup Label="AssemblyAttributes">
    <RootNamespace>$(RootNamespaceBase).Sarif.PatternMatcher.Plugins.Security</RootNamespace>
  </PropertyGroup>

  <ItemGroup>
    <EmbeddedResource Include="TestData\**\*.*">
      <CopyToOutputDirectory>PreserveNewest</CopyToOutputDirectory>
    </EmbeddedResource>
  </ItemGroup>

  <ItemGroup>
<<<<<<< HEAD
    <None Remove="TestData\SecurePlaintextSecrets\ExpectedOutputs\SEC101_025.SendGridApiKey.sarif" />
    <None Remove="TestData\SecurePlaintextSecrets\Inputs\SEC101_025.SendGridApiKey.txt" />
  </ItemGroup>

  <ItemGroup>
=======
>>>>>>> be843a95
    <ProjectReference Include="..\..\Sarif.PatternMatcher\Sarif.PatternMatcher.csproj" />
    <ProjectReference Include="..\Security\Security.csproj" />
    <ProjectReference Include="..\..\sarif-sdk\src\Sarif\Sarif.csproj" />
    <ProjectReference Include="..\..\sarif-sdk\src\Sarif.Driver\Sarif.Driver.csproj" />
    <ProjectReference Include="..\..\sarif-sdk\src\Test.Utilities.Sarif\Test.Utilities.Sarif.csproj" />
  </ItemGroup>
</Project><|MERGE_RESOLUTION|>--- conflicted
+++ resolved
@@ -14,14 +14,6 @@
   </ItemGroup>
 
   <ItemGroup>
-<<<<<<< HEAD
-    <None Remove="TestData\SecurePlaintextSecrets\ExpectedOutputs\SEC101_025.SendGridApiKey.sarif" />
-    <None Remove="TestData\SecurePlaintextSecrets\Inputs\SEC101_025.SendGridApiKey.txt" />
-  </ItemGroup>
-
-  <ItemGroup>
-=======
->>>>>>> be843a95
     <ProjectReference Include="..\..\Sarif.PatternMatcher\Sarif.PatternMatcher.csproj" />
     <ProjectReference Include="..\Security\Security.csproj" />
     <ProjectReference Include="..\..\sarif-sdk\src\Sarif\Sarif.csproj" />
