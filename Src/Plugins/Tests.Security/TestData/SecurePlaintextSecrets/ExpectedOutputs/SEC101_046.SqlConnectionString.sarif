--- conflicted
+++ resolved
@@ -33,6 +33,25 @@
                 }
               },
               "helpUri": "https://github.com/microsoft/sarif-pattern-matcher"
+            },
+            {
+              "id": "SEC101/047",
+              "name": "DoNotExposePlaintextSecrets/MySqlConnectionString",
+              "fullDescription": {
+                "text": "Do not expose plaintext (or base64-encoded plaintext) secrets in versioned engineering content."
+              },
+              "messageStrings": {
+                "NotApplicable_InvalidMetadata": {
+                  "text": "'{0}' was not evaluated for check '{1}' because the analysis is not relevant for the following reason: {2}."
+                },
+                "Odbc": {
+                  "text": "'{0}' contains {1}{2}{3}{4}{5}."
+                },
+                "Jdbc": {
+                  "text": "'{0}' contains {1}{2}{3}{4}{5}."
+                }
+              },
+              "helpUri": "https://github.com/microsoft/sarif-pattern-matcher"
             }
           ]
         }
@@ -772,9 +791,6 @@
             "ValidationFingerprint/v1": "[acct=username3][host=tcp:servername3.database.windows.net,1433][pwd=password3][resource=databse3]",
             "ValidationFingerprintHash/v1": "281bf18455c8ab2d67241ded10c345c54034555fe5c6ec20f618b9c2408568a8"
           },
-<<<<<<< HEAD
-          "rank": 42.11003970314416
-=======
           "rank": 42.11
         },
         {
@@ -819,7 +835,6 @@
             "ValidationFingerprintHash/v1": "ce93a887c73862e96f7c0abf362e2f305e45e1228edda2837f0b87ded769185d"
           },
           "rank": 42.11
->>>>>>> 2e211347
         }
       ],
       "columnKind": "utf16CodeUnits"
