--- conflicted
+++ resolved
@@ -773,52 +773,6 @@
             "ValidationFingerprintHash/v1": "281bf18455c8ab2d67241ded10c345c54034555fe5c6ec20f618b9c2408568a8"
           },
           "rank": 42.11
-<<<<<<< HEAD
-        },
-        {
-          "ruleId": "SEC101/047",
-          "ruleIndex": 1,
-          "level": "note",
-          "message": {
-            "id": "Odbc",
-            "arguments": [
-              "SEC101_046.SqlConnectionString.ps1",
-              "an apparent ",
-              "",
-              "ADO or ODBC MySQL connection string",
-              "",
-              " (no validation occurred as it was not enabled. Pass '--dynamic-validation' on the command-line to validate this match)"
-            ]
-          },
-          "locations": [
-            {
-              "physicalLocation": {
-                "artifactLocation": {
-                  "uri": "src/Plugins/Tests.Security/TestData/SecurePlaintextSecrets/Inputs/SEC101_046.SqlConnectionString.ps1",
-                  "uriBaseId": "SRC_ROOT"
-                },
-                "region": {
-                  "startLine": 5,
-                  "startColumn": 40,
-                  "endLine": 5,
-                  "endColumn": 135,
-                  "charOffset": 401,
-                  "charLength": 95,
-                  "snippet": {
-                    "text": "Server=tcp:servername2.database.windows.net,1433;Database=database2;Uid=username2;Pwd=password2"
-                  }
-                }
-              }
-            }
-          ],
-          "fingerprints": {
-            "AssetFingerprint/v1": "[acct=username][host=tcp][platform=SqlOnPremise][resource=database2]",
-            "ValidationFingerprint/v1": "[acct=username][host=tcp][pwd=password2][resource=database2]",
-            "ValidationFingerprintHash/v1": "ce93a887c73862e96f7c0abf362e2f305e45e1228edda2837f0b87ded769185d"
-          },
-          "rank": 42.11
-=======
->>>>>>> 9350fa87
         }
       ],
       "columnKind": "utf16CodeUnits"
