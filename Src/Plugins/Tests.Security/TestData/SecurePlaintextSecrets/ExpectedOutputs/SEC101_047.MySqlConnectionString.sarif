{
  "$schema": "https://schemastore.azurewebsites.net/schemas/json/sarif-2.1.0-rtm.5.json",
  "version": "2.1.0",
  "runs": [
    {
      "tool": {
        "driver": {
          "name": "testhost",
          "organization": "Microsoft Corporation",
          "product": "Microsoft.TestHost",
          "fullName": "testhost 15.0.0.0",
          "version": "15.0.0.0",
          "semanticVersion": "15.0.0",
          "rules": [
            {
              "id": "SEC101/045",
              "name": "DoNotExposePlaintextSecrets/PostgreSqlConnectionString",
              "fullDescription": {
                "text": "Do not expose plaintext (or base64-encoded plaintext) secrets in versioned engineering content."
              },
              "messageStrings": {
                "NotApplicable_InvalidMetadata": {
                  "text": "'{0}' was not evaluated for check '{1}' because the analysis is not relevant for the following reason: {2}."
                },
                "Ado": {
                  "text": "'{0}' contains {1}{2}{3}{4}{5}."
                }
              },
              "helpUri": "https://github.com/microsoft/sarif-pattern-matcher"
            },
            {
              "id": "SEC101/046",
              "name": "DoNotExposePlaintextSecrets/SqlConnectionString",
              "fullDescription": {
                "text": "Do not expose plaintext (or base64-encoded plaintext) secrets in versioned engineering content."
              },
              "messageStrings": {
                "NotApplicable_InvalidMetadata": {
                  "text": "'{0}' was not evaluated for check '{1}' because the analysis is not relevant for the following reason: {2}."
                },
                "Odbc": {
                  "text": "'{0}' contains {1}{2}{3}{4}{5}."
                },
                "Jdbc": {
                  "text": "'{0}' contains {1}{2}{3}{4}{5}."
                },
                "Php": {
                  "text": "'{0}' contains {1}{2}{3}{4}{5}."
                }
              },
              "helpUri": "https://github.com/microsoft/sarif-pattern-matcher"
            },
            {
              "id": "SEC101/047",
              "name": "DoNotExposePlaintextSecrets/MySqlConnectionString",
              "fullDescription": {
                "text": "Do not expose plaintext (or base64-encoded plaintext) secrets in versioned engineering content."
              },
              "messageStrings": {
                "NotApplicable_InvalidMetadata": {
                  "text": "'{0}' was not evaluated for check '{1}' because the analysis is not relevant for the following reason: {2}."
                },
                "Odbc": {
                  "text": "'{0}' contains {1}{2}{3}{4}{5}."
                },
                "Jdbc": {
                  "text": "'{0}' contains {1}{2}{3}{4}{5}."
                }
              },
              "helpUri": "https://github.com/microsoft/sarif-pattern-matcher"
            }
          ]
        }
      },
      "invocations": [
        {
          "executionSuccessful": true
        }
      ],
      "results": [
        {
          "ruleId": "SEC101/045",
          "ruleIndex": 0,
          "level": "note",
          "message": {
            "id": "Ado",
            "arguments": [
              "SEC101_047.MySqlConnectionString.ps1",
              "an apparent ",
              "",
              "ADO PostgreSQL connection string",
              "",
              " (no validation occurred as it was not enabled. Pass '--dynamic-validation' on the command-line to validate this match)"
            ]
          },
          "locations": [
            {
              "physicalLocation": {
                "artifactLocation": {
                  "uri": "src/Plugins/Tests.Security/TestData/SecurePlaintextSecrets/Inputs/SEC101_047.MySqlConnectionString.ps1",
                  "uriBaseId": "SRC_ROOT"
                },
                "region": {
                  "startLine": 30,
                  "startColumn": 1,
                  "endLine": 30,
                  "endColumn": 97,
                  "charOffset": 2752,
                  "charLength": 96,
                  "snippet": {
                    "text": "Server=your-host; Port=3306; Database=your-database; Uid=username@servername; Pwd=your-password;"
                  }
                }
              }
            }
          ],
          "fingerprints": {
            "ValidationFingerprint/v1": "[acct=username@servername][host=your-host][pwd=your-password][port=3306][resource=your-database]"
          }
        },
        {
          "ruleId": "SEC101/045",
          "ruleIndex": 0,
          "level": "note",
          "message": {
            "id": "Ado",
            "arguments": [
              "SEC101_047.MySqlConnectionString.ps1",
              "an apparent ",
              "",
              "ADO PostgreSQL connection string",
              "",
              " (no validation occurred as it was not enabled. Pass '--dynamic-validation' on the command-line to validate this match)"
            ]
          },
          "locations": [
            {
              "physicalLocation": {
                "artifactLocation": {
                  "uri": "src/Plugins/Tests.Security/TestData/SecurePlaintextSecrets/Inputs/SEC101_047.MySqlConnectionString.ps1",
                  "uriBaseId": "SRC_ROOT"
                },
                "region": {
                  "startLine": 32,
                  "startColumn": 22,
                  "endLine": 32,
                  "endColumn": 116,
                  "charOffset": 2892,
                  "charLength": 94,
                  "snippet": {
                    "text": "Server=your-host; Port=3306; Database=your-database; Uid=username@servername; Pwd=password_11;"
                  }
                }
              }
            }
          ],
          "fingerprints": {
            "ValidationFingerprint/v1": "[acct=username@servername][host=your-host][pwd=password_11][port=3306][resource=your-database]"
          }
        },
        {
          "ruleId": "SEC101/046",
          "ruleIndex": 1,
          "level": "note",
          "message": {
            "id": "Odbc",
            "arguments": [
              "SEC101_047.MySqlConnectionString.ps1",
              "an apparent ",
              "",
              "ADO or ODBC SQL connection string",
              "",
              " (no validation occurred as it was not enabled. Pass '--dynamic-validation' on the command-line to validate this match)"
            ]
          },
          "locations": [
            {
              "physicalLocation": {
                "artifactLocation": {
                  "uri": "src/Plugins/Tests.Security/TestData/SecurePlaintextSecrets/Inputs/SEC101_047.MySqlConnectionString.ps1",
                  "uriBaseId": "SRC_ROOT"
                },
                "region": {
                  "startLine": 30,
                  "startColumn": 1,
                  "endLine": 30,
                  "endColumn": 97,
                  "charOffset": 2752,
                  "charLength": 96,
                  "snippet": {
                    "text": "Server=your-host; Port=3306; Database=your-database; Uid=username@servername; Pwd=your-password;"
                  }
                }
              }
            }
          ],
          "fingerprints": {
            "ValidationFingerprint/v1": "[acct=username@servername][host=your-host][pwd=your-password][resource=your-database]"
          }
        },
        {
          "ruleId": "SEC101/046",
          "ruleIndex": 1,
          "level": "note",
          "message": {
            "id": "Odbc",
            "arguments": [
              "SEC101_047.MySqlConnectionString.ps1",
              "an apparent ",
              "",
              "ADO or ODBC SQL connection string",
              "",
              " (no validation occurred as it was not enabled. Pass '--dynamic-validation' on the command-line to validate this match)"
            ]
          },
          "locations": [
            {
              "physicalLocation": {
                "artifactLocation": {
                  "uri": "src/Plugins/Tests.Security/TestData/SecurePlaintextSecrets/Inputs/SEC101_047.MySqlConnectionString.ps1",
                  "uriBaseId": "SRC_ROOT"
                },
                "region": {
                  "startLine": 32,
                  "startColumn": 22,
                  "endLine": 32,
                  "endColumn": 116,
                  "charOffset": 2892,
                  "charLength": 94,
                  "snippet": {
                    "text": "Server=your-host; Port=3306; Database=your-database; Uid=username@servername; Pwd=password_11;"
                  }
                }
              }
            }
          ],
          "fingerprints": {
            "ValidationFingerprint/v1": "[acct=username@servername][host=your-host][pwd=password_11][resource=your-database]"
          }
        },
        {
          "ruleId": "SEC101/046",
          "ruleIndex": 1,
          "level": "note",
          "message": {
            "id": "Odbc",
            "arguments": [
              "SEC101_047.MySqlConnectionString.ps1",
              "an apparent ",
              "",
              "ADO or ODBC SQL connection string",
              "",
              " (no validation occurred as it was not enabled. Pass '--dynamic-validation' on the command-line to validate this match)"
            ]
          },
          "locations": [
            {
              "physicalLocation": {
                "artifactLocation": {
                  "uri": "src/Plugins/Tests.Security/TestData/SecurePlaintextSecrets/Inputs/SEC101_047.MySqlConnectionString.ps1",
                  "uriBaseId": "SRC_ROOT"
                },
                "region": {
                  "startLine": 36,
                  "startColumn": 1,
                  "endLine": 36,
                  "endColumn": 115,
                  "charOffset": 3041,
                  "charLength": 114,
                  "snippet": {
                    "text": "Server= \"mydemoserver.mariadb.database.azure.com\"; Port=3306; Database= \"wpdb\"; Uid= \"WPAdmin@mydemoserver\"; Pwd=\""
                  }
                }
              }
            }
          ],
          "fingerprints": {
            "ValidationFingerprint/v1": "[acct=\"WPAdmin@mydemoserver\"][host=\"mydemoserver.mariadb.database.azure.com\"][pwd=\"][resource=\"wpdb\"]"
          }
        },
        {
          "ruleId": "SEC101/046",
          "ruleIndex": 1,
          "level": "note",
          "message": {
            "id": "Odbc",
            "arguments": [
              "SEC101_047.MySqlConnectionString.ps1",
              "an apparent ",
              "",
              "ADO or ODBC SQL connection string",
              "",
              " (no validation occurred as it was not enabled. Pass '--dynamic-validation' on the command-line to validate this match)"
            ]
          },
          "locations": [
            {
              "physicalLocation": {
                "artifactLocation": {
                  "uri": "src/Plugins/Tests.Security/TestData/SecurePlaintextSecrets/Inputs/SEC101_047.MySqlConnectionString.ps1",
                  "uriBaseId": "SRC_ROOT"
                },
                "region": {
                  "startLine": 45,
                  "startColumn": 35,
                  "endLine": 45,
                  "endColumn": 143,
                  "charOffset": 3693,
                  "charLength": 108,
                  "snippet": {
                    "text": "Server=\"{your_host}\"; Port=3306; Database={your_database}; Uid=\"{username@servername}\"; Pwd={your_password};"
                  }
                }
              }
            }
          ],
          "fingerprints": {
            "ValidationFingerprint/v1": "[acct=\"{username@servername}\"][host=\"{your_host}\"][pwd={your_password}][resource={your_database}]"
          }
        },
        {
          "ruleId": "SEC101/047",
          "ruleIndex": 2,
          "level": "note",
          "message": {
            "id": "Odbc",
            "arguments": [
              "SEC101_047.MySqlConnectionString.ps1",
              "an apparent ",
              "",
              "ADO or ODBC MySQL connection string",
              "",
              " (no validation occurred as it was not enabled. Pass '--dynamic-validation' on the command-line to validate this match)"
            ]
          },
          "locations": [
            {
              "physicalLocation": {
                "artifactLocation": {
                  "uri": "src/Plugins/Tests.Security/TestData/SecurePlaintextSecrets/Inputs/SEC101_047.MySqlConnectionString.ps1",
                  "uriBaseId": "SRC_ROOT"
                },
                "region": {
                  "startLine": 2,
                  "startColumn": 1,
                  "endLine": 2,
                  "endColumn": 132,
                  "charOffset": 107,
                  "charLength": 131,
                  "snippet": {
                    "text": "Server=some-database-name.mysql.database.azure.com; Port=3306; Database=catalog_db; Uid=username@some-database-name; Pwd=password_1"
                  }
                }
              }
            }
          ],
          "fingerprints": {
            "ValidationFingerprint/v1": "[acct=username@some-database-name][host=some-database-name.mysql.database.azure.com][pwd=password_1][port=3306][resource=catalog_db]"
          }
        },
        {
          "ruleId": "SEC101/047",
          "ruleIndex": 2,
          "level": "note",
          "message": {
            "id": "Odbc",
            "arguments": [
              "SEC101_047.MySqlConnectionString.ps1",
              "an apparent ",
              "",
              "ADO or ODBC MySQL connection string",
              "",
              " (no validation occurred as it was not enabled. Pass '--dynamic-validation' on the command-line to validate this match)"
            ]
          },
          "locations": [
            {
              "physicalLocation": {
                "artifactLocation": {
                  "uri": "src/Plugins/Tests.Security/TestData/SecurePlaintextSecrets/Inputs/SEC101_047.MySqlConnectionString.ps1",
                  "uriBaseId": "SRC_ROOT"
                },
                "region": {
                  "startLine": 3,
                  "startColumn": 1,
                  "endLine": 3,
                  "endColumn": 132,
                  "charOffset": 260,
                  "charLength": 131,
                  "snippet": {
                    "text": "Port=3306; Server=some-database-name.mysql.database.azure.com; Database=catalog_db; Uid=username@some-database-name; Pwd=password_2"
                  }
                }
              }
            }
          ],
          "fingerprints": {
            "ValidationFingerprint/v1": "[acct=username@some-database-name][host=some-database-name.mysql.database.azure.com][pwd=password_2][port=3306][resource=catalog_db]"
          }
        },
        {
          "ruleId": "SEC101/047",
          "ruleIndex": 2,
          "level": "note",
          "message": {
            "id": "Odbc",
            "arguments": [
              "SEC101_047.MySqlConnectionString.ps1",
              "an apparent ",
              "",
              "ADO or ODBC MySQL connection string",
              "",
              " (no validation occurred as it was not enabled. Pass '--dynamic-validation' on the command-line to validate this match)"
            ]
          },
          "locations": [
            {
              "physicalLocation": {
                "artifactLocation": {
                  "uri": "src/Plugins/Tests.Security/TestData/SecurePlaintextSecrets/Inputs/SEC101_047.MySqlConnectionString.ps1",
                  "uriBaseId": "SRC_ROOT"
                },
                "region": {
                  "startLine": 3,
                  "startColumn": 12,
                  "endLine": 3,
                  "endColumn": 132,
                  "charOffset": 271,
                  "charLength": 120,
                  "snippet": {
                    "text": "Server=some-database-name.mysql.database.azure.com; Database=catalog_db; Uid=username@some-database-name; Pwd=password_2"
                  }
                }
              }
            }
          ],
          "fingerprints": {
            "ValidationFingerprint/v1": "[acct=username@some-database-name][host=some-database-name.mysql.database.azure.com][pwd=password_2][resource=catalog_db]"
          }
        },
        {
          "ruleId": "SEC101/047",
          "ruleIndex": 2,
          "level": "note",
          "message": {
            "id": "Odbc",
            "arguments": [
              "SEC101_047.MySqlConnectionString.ps1",
              "an apparent ",
              "",
              "ADO or ODBC MySQL connection string",
              "",
              " (no validation occurred as it was not enabled. Pass '--dynamic-validation' on the command-line to validate this match)"
            ]
          },
          "locations": [
            {
              "physicalLocation": {
                "artifactLocation": {
                  "uri": "src/Plugins/Tests.Security/TestData/SecurePlaintextSecrets/Inputs/SEC101_047.MySqlConnectionString.ps1",
                  "uriBaseId": "SRC_ROOT"
                },
                "region": {
                  "startLine": 4,
                  "startColumn": 1,
                  "endLine": 4,
                  "endColumn": 150,
                  "charOffset": 413,
                  "charLength": 149,
                  "snippet": {
                    "text": "Server=some-database-name.mysql.database.azure.com; Database=catalog_db; Uid=username@some-database-name; Pwd=password_3; SslMode=Preferred;Port=3306"
                  }
                }
              }
            }
          ],
          "fingerprints": {
            "ValidationFingerprint/v1": "[acct=username@some-database-name][host=some-database-name.mysql.database.azure.com][pwd=password_3][port=3306][resource=catalog_db]"
          }
        },
        {
          "ruleId": "SEC101/047",
          "ruleIndex": 2,
          "level": "note",
          "message": {
            "id": "Odbc",
            "arguments": [
              "SEC101_047.MySqlConnectionString.ps1",
              "an apparent ",
              "",
              "ADO or ODBC MySQL connection string",
              "",
              " (no validation occurred as it was not enabled. Pass '--dynamic-validation' on the command-line to validate this match)"
            ]
          },
          "locations": [
            {
              "physicalLocation": {
                "artifactLocation": {
                  "uri": "src/Plugins/Tests.Security/TestData/SecurePlaintextSecrets/Inputs/SEC101_047.MySqlConnectionString.ps1",
                  "uriBaseId": "SRC_ROOT"
                },
                "region": {
                  "startLine": 5,
                  "startColumn": 1,
                  "endLine": 5,
                  "endColumn": 139,
                  "charOffset": 566,
                  "charLength": 138,
                  "snippet": {
                    "text": "Server=some-database-name.mysql.database.azure.com;Database=catalog_db; SslMode=Preferred; Pwd=password_4; Uid=username@some-database-name"
                  }
                }
              }
            }
          ],
          "fingerprints": {
            "ValidationFingerprint/v1": "[acct=username@some-database-name][host=some-database-name.mysql.database.azure.com][pwd=password_4][resource=catalog_db]"
          }
        },
        {
          "ruleId": "SEC101/047",
          "ruleIndex": 2,
          "level": "note",
          "message": {
            "id": "Odbc",
            "arguments": [
              "SEC101_047.MySqlConnectionString.ps1",
              "an apparent ",
              "",
              "ADO or ODBC MySQL connection string",
              "",
              " (no validation occurred as it was not enabled. Pass '--dynamic-validation' on the command-line to validate this match)"
            ]
          },
          "locations": [
            {
              "physicalLocation": {
                "artifactLocation": {
                  "uri": "src/Plugins/Tests.Security/TestData/SecurePlaintextSecrets/Inputs/SEC101_047.MySqlConnectionString.ps1",
                  "uriBaseId": "SRC_ROOT"
                },
                "region": {
                  "startLine": 30,
                  "startColumn": 1,
                  "endLine": 30,
                  "endColumn": 96,
                  "charOffset": 2752,
                  "charLength": 95,
                  "snippet": {
                    "text": "Server=your-host; Port=3306; Database=your-database; Uid=username@servername; Pwd=your-password"
                  }
                }
              }
            }
          ],
          "fingerprints": {
            "ValidationFingerprint/v1": "[acct=username@servername][host=your-host][pwd=your-password][port=3306][resource=your-database]"
          }
        },
        {
          "ruleId": "SEC101/047",
          "ruleIndex": 2,
          "level": "note",
          "message": {
            "id": "Odbc",
            "arguments": [
              "SEC101_047.MySqlConnectionString.ps1",
              "an apparent ",
              "",
              "ADO or ODBC MySQL connection string",
              "",
              " (no validation occurred as it was not enabled. Pass '--dynamic-validation' on the command-line to validate this match)"
            ]
          },
          "locations": [
            {
              "physicalLocation": {
                "artifactLocation": {
                  "uri": "src/Plugins/Tests.Security/TestData/SecurePlaintextSecrets/Inputs/SEC101_047.MySqlConnectionString.ps1",
                  "uriBaseId": "SRC_ROOT"
                },
                "region": {
                  "startLine": 32,
                  "startColumn": 22,
                  "endLine": 32,
                  "endColumn": 115,
                  "charOffset": 2892,
                  "charLength": 93,
                  "snippet": {
                    "text": "Server=your-host; Port=3306; Database=your-database; Uid=username@servername; Pwd=password_11"
                  }
                }
              }
            }
          ],
          "fingerprints": {
            "ValidationFingerprint/v1": "[acct=username@servername][host=your-host][pwd=password_11][port=3306][resource=your-database]"
          }
        },
        {
          "ruleId": "SEC101/047",
          "ruleIndex": 2,
<<<<<<< HEAD
=======
          "level": "note",
>>>>>>> c66fcf01
          "message": {
            "id": "Jdbc",
            "arguments": [
              "SEC101_047.MySqlConnectionString.ps1",
              "an apparent ",
              "",
              "JDBC MySQL connection string",
              "",
              " (no validation occurred as it was not enabled. Pass '--dynamic-validation' on the command-line to validate this match)"
            ]
          },
          "locations": [
            {
              "physicalLocation": {
                "artifactLocation": {
                  "uri": "src/Plugins/Tests.Security/TestData/SecurePlaintextSecrets/Inputs/SEC101_047.MySqlConnectionString.ps1",
                  "uriBaseId": "SRC_ROOT"
                },
                "region": {
                  "startLine": 8,
                  "startColumn": 14,
                  "endLine": 8,
                  "endColumn": 205,
                  "charOffset": 836,
                  "charLength": 191,
                  "snippet": {
                    "text": "jdbc:mysql://some-database-name.mysql.database.azure.com:3306/catalog_db?useSSL=true&requireSSL=false\"; myDbConn = DriverManager.getConnection(url, \"username@some-database-name\", \"PASSword_5\""
                  }
                }
              }
            }
          ],
          "fingerprints": {
            "ValidationFingerprint/v1": "[acct=username@some-database-name][host=some-database-name.mysql.database.azure.com:3306][pwd=PASSword_5]"
          }
        },
        {
          "ruleId": "SEC101/047",
          "ruleIndex": 2,
<<<<<<< HEAD
=======
          "level": "note",
>>>>>>> c66fcf01
          "message": {
            "id": "Jdbc",
            "arguments": [
              "SEC101_047.MySqlConnectionString.ps1",
              "an apparent ",
              "",
              "JDBC MySQL connection string",
              "",
              " (no validation occurred as it was not enabled. Pass '--dynamic-validation' on the command-line to validate this match)"
            ]
          },
          "locations": [
            {
              "physicalLocation": {
                "artifactLocation": {
                  "uri": "src/Plugins/Tests.Security/TestData/SecurePlaintextSecrets/Inputs/SEC101_047.MySqlConnectionString.ps1",
                  "uriBaseId": "SRC_ROOT"
                },
                "region": {
                  "startLine": 8,
                  "startColumn": 129,
                  "endLine": 8,
                  "endColumn": 205,
                  "charOffset": 951,
                  "charLength": 76,
                  "snippet": {
                    "text": "DriverManager.getConnection(url, \"username@some-database-name\", \"PASSword_5\""
                  }
                }
              }
            }
          ],
          "fingerprints": {
            "ValidationFingerprint/v1": "[acct=username@some-database-name][pwd=PASSword_5]"
          }
        },
        {
          "ruleId": "SEC101/047",
          "ruleIndex": 2,
<<<<<<< HEAD
=======
          "level": "note",
>>>>>>> c66fcf01
          "message": {
            "id": "Jdbc",
            "arguments": [
              "SEC101_047.MySqlConnectionString.ps1",
              "an apparent ",
              "",
              "JDBC MySQL connection string",
              "",
              " (no validation occurred as it was not enabled. Pass '--dynamic-validation' on the command-line to validate this match)"
            ]
          },
          "locations": [
            {
              "physicalLocation": {
                "artifactLocation": {
                  "uri": "src/Plugins/Tests.Security/TestData/SecurePlaintextSecrets/Inputs/SEC101_047.MySqlConnectionString.ps1",
                  "uriBaseId": "SRC_ROOT"
                },
                "region": {
                  "startLine": 60,
                  "startColumn": 17,
                  "endLine": 61,
                  "endColumn": 82,
                  "charOffset": 4789,
                  "charLength": 134,
                  "snippet": {
                    "text": "jdbc:mysql://\" + dbUri.getHost() + dbUri.getPath();\r\nreturn DriverManager.getConnection(dbUrl, \"cleardbusername1\", \"cleardb_PASSWORD1\""
                  }
                }
              }
            }
          ],
          "fingerprints": {
            "ValidationFingerprint/v1": "[acct=cleardbusername1][pwd=cleardb_PASSWORD1]"
          }
        }
      ],
      "columnKind": "utf16CodeUnits"
    }
  ]
}<|MERGE_RESOLUTION|>--- conflicted
+++ resolved
@@ -601,10 +601,7 @@
         {
           "ruleId": "SEC101/047",
           "ruleIndex": 2,
-<<<<<<< HEAD
-=======
-          "level": "note",
->>>>>>> c66fcf01
+          "level": "note",
           "message": {
             "id": "Jdbc",
             "arguments": [
@@ -644,10 +641,7 @@
         {
           "ruleId": "SEC101/047",
           "ruleIndex": 2,
-<<<<<<< HEAD
-=======
-          "level": "note",
->>>>>>> c66fcf01
+          "level": "note",
           "message": {
             "id": "Jdbc",
             "arguments": [
@@ -687,10 +681,7 @@
         {
           "ruleId": "SEC101/047",
           "ruleIndex": 2,
-<<<<<<< HEAD
-=======
-          "level": "note",
->>>>>>> c66fcf01
+          "level": "note",
           "message": {
             "id": "Jdbc",
             "arguments": [
