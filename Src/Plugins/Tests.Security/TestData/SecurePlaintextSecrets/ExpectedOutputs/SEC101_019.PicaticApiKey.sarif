--- conflicted
+++ resolved
@@ -52,8 +52,6 @@
       "results": [
         {
           "rule": {
-<<<<<<< HEAD
-=======
             "id": "SEC101/016",
             "index": 0,
             "toolComponent": {
@@ -152,7 +150,6 @@
         },
         {
           "rule": {
->>>>>>> e058f989
             "id": "SEC101/019",
             "index": 0,
             "toolComponent": {
