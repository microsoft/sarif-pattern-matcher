﻿<Project Sdk="Microsoft.NET.Sdk">

  <Import Project="$(MSBuildThisFileDirectory)..\..\..\Targets\build.lib.props" />
  <Import Project="$(MSBuildThisFileDirectory)..\..\..\Targets\build.product.props" />
  <Import Project="$(MSBuildThisFileDirectory)..\..\..\Targets\build.plugins.props" />

  <PropertyGroup Label="AssemblyAttributes">
    <CopyLocalLockFileAssemblies>true</CopyLocalLockFileAssemblies>
    <RootNamespace>$(RootNamespaceBase).Sarif.PatternMatcher.Plugins.Security</RootNamespace>
    <PackageId>Sarif.PatternMatcher.Security</PackageId>
  </PropertyGroup>
  
  <ItemGroup>
    <Content Include="*.json">
      <CopyToOutputDirectory>PreserveNewest</CopyToOutputDirectory>
    </Content>
    <Content Include="build\Sarif.PatternMatcher.Security.targets">
      <PackagePath>build\</PackagePath>
    </Content>
    <Content Include="Security.SharedStrings.txt">
      <CopyToOutputDirectory>PreserveNewest</CopyToOutputDirectory>
    </Content>
  </ItemGroup>

  <ItemGroup>
    <SpamFiles Include="$(MSBuildThisFileDirectory)*.json" />
  </ItemGroup>

  <ItemGroup>
    <PackageReference Include="AWSSDK.IdentityManagement" Version="3.5.0.61" />
    <PackageReference Include="System.Text.Json" Version="5.0.1" />
  </ItemGroup>

  <ItemGroup>
    <ProjectReference Include="..\..\RE2.Managed\RE2.Managed.csproj" />
  </ItemGroup>

<<<<<<< HEAD
  <ItemGroup>
    <ProjectReference Include="..\..\RE2.Managed\RE2.Managed.csproj" />
  </ItemGroup>

  <ItemGroup>
    <Reference Include="Octokit">
      <HintPath>..\..\..\refs\Octokit.dll</HintPath>
    </Reference>
  </ItemGroup>

=======
>>>>>>> ad991efd
  <Target Name="CopyingSpam" AfterTargets="Build">
    <Copy SourceFiles="@(SpamFiles)" DestinationFolder="$(SolutionDir).spam\Security\" OverwriteReadOnlyFiles="true" SkipUnchangedFiles="false" />
    <Copy SourceFiles="Security.SharedStrings.txt" DestinationFolder="$(SolutionDir).spam\Security\" OverwriteReadOnlyFiles="true" SkipUnchangedFiles="false" />
  </Target>
  
</Project><|MERGE_RESOLUTION|>--- conflicted
+++ resolved
@@ -35,19 +35,12 @@
     <ProjectReference Include="..\..\RE2.Managed\RE2.Managed.csproj" />
   </ItemGroup>
 
-<<<<<<< HEAD
-  <ItemGroup>
-    <ProjectReference Include="..\..\RE2.Managed\RE2.Managed.csproj" />
-  </ItemGroup>
-
   <ItemGroup>
     <Reference Include="Octokit">
       <HintPath>..\..\..\refs\Octokit.dll</HintPath>
     </Reference>
   </ItemGroup>
 
-=======
->>>>>>> ad991efd
   <Target Name="CopyingSpam" AfterTargets="Build">
     <Copy SourceFiles="@(SpamFiles)" DestinationFolder="$(SolutionDir).spam\Security\" OverwriteReadOnlyFiles="true" SkipUnchangedFiles="false" />
     <Copy SourceFiles="Security.SharedStrings.txt" DestinationFolder="$(SolutionDir).spam\Security\" OverwriteReadOnlyFiles="true" SkipUnchangedFiles="false" />
