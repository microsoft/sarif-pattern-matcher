--- conflicted
+++ resolved
@@ -30,11 +30,8 @@
     <PackageReference Include="AWSSDK.IdentityManagement" Version="3.5.0.61" />
     <PackageReference Include="GoogleApi" Version="3.10.5" />
     <PackageReference Include="MySqlConnector" Version="1.2.1" />
-<<<<<<< HEAD
     <PackageReference Include="Npgsql" Version="5.0.3" />
-=======
     <PackageReference Include="System.Data.SqlClient" Version="4.7.0" />
->>>>>>> 964318c0
     <PackageReference Include="System.Text.Json" Version="5.0.1" />
   </ItemGroup>
 
