﻿// Copyright (c) Microsoft. All rights reserved.
// Licensed under the MIT license. See LICENSE file in the project root for full license information.

using System;
using System.Collections.Generic;
using System.Data.SqlClient;

using Microsoft.CodeAnalysis.Sarif.PatternMatcher.Plugins.Security.Utilities;
using Microsoft.CodeAnalysis.Sarif.PatternMatcher.Sdk;
using Microsoft.RE2.Managed;

namespace Microsoft.CodeAnalysis.Sarif.PatternMatcher.Plugins.Security
{
    public class SqlConnectionStringValidator : ValidatorBase
    {
        internal static SqlConnectionStringValidator Instance;
        internal static IRegex RegexEngine;

<<<<<<< HEAD
        private const string HostExpression = @"(?i)(Server|Data Source)\s*=\s*[^;""<]+";
        private const string DatabaseExpression = @"(?i)(Initial Catalog|Database)\s*=\s*[^;""<>*%&:\/?]+"; // Your database name can't end with '.' or ' ', can't contain '<,>,*,%,&,:,\,/,?' or control characters
        private const string AccountExpression = @"(?i)(User ID|Uid)\s*=\s*[^;""<]+";
=======
        private const string HostExpression = @"(?i)(Server|Data Source)\s*=\s*[^;""<\n]+";
        private const string DatabaseExpression = @"(?i)(Initial Catalog|Database)\s*=\s*[^;""<\n]+";
        private const string AccountExpression = @"(?i)(User ID|Uid)\s*=\s*[^;""'<]+";
>>>>>>> 86152e58
        private const string PasswordExpression = @"(?i)(Password|Pwd)\s*=\s*[^;""<\s]+";
        private const string ClientIPExpression = @"Client with IP address '[^']+' is not allowed to access the server.";

        private static readonly HashSet<string> HostsToExclude = new HashSet<string>
        {
            "postgres.database.azure.com",
            "mysql.database.azure.com",
            "mysqldb.chinacloudapi.cn", // Azure China domain
            "mysql.database.chinacloudapi.cn", // Azure China domain
        };

        static SqlConnectionStringValidator()
        {
            Instance = new SqlConnectionStringValidator();
            RegexEngine = RE2Regex.Instance;

            // We perform this work in order to force caching of these
            // expressions (an operation which otherwise can cause
            // threading problems).
            RegexEngine.Match(string.Empty, ClientIPExpression);
            RegexEngine.Match(string.Empty, HostExpression);
            RegexEngine.Match(string.Empty, DatabaseExpression);
            RegexEngine.Match(string.Empty, AccountExpression);
            RegexEngine.Match(string.Empty, PasswordExpression);
        }

        public static ValidationState IsValidStatic(ref string matchedPattern,
                                                    ref Dictionary<string, string> groups,
                                                    ref string message,
                                                    out ResultLevelKind resultLevelKind,
                                                    out Fingerprint fingerprint)
        {
            return IsValidStatic(Instance,
                                 ref matchedPattern,
                                 ref groups,
                                 ref message,
                                 out resultLevelKind,
                                 out fingerprint);
        }

        public static ValidationState IsValidDynamic(ref Fingerprint fingerprint,
                                                     ref string message,
                                                     ref Dictionary<string, string> options,
                                                     out ResultLevelKind resultLevelKind)
        {
            return IsValidDynamic(Instance,
                                  ref fingerprint,
                                  ref message,
                                  ref options,
                                  out resultLevelKind);
        }

        protected override ValidationState IsValidStaticHelper(ref string matchedPattern,
                                                               ref Dictionary<string, string> groups,
                                                               ref string message,
                                                               out ResultLevelKind resultLevelKind,
                                                               out Fingerprint fingerprint)
        {
            fingerprint = default;
            resultLevelKind = default;
            matchedPattern = matchedPattern.Trim();

            string id, host, secret, database;

            if (groups.ContainsKey("id") &&
                groups.ContainsKey("host") &&
                groups.ContainsKey("secret") &&
                groups.ContainsKey("database"))
            {
                id = groups["id"];
                host = groups["host"];
                secret = groups["secret"];
                database = groups["database"];
            }
            else
            {
                id = ParseExpression(RegexEngine, matchedPattern, AccountExpression);
                host = ParseExpression(RegexEngine, matchedPattern, HostExpression);
                secret = ParseExpression(RegexEngine, matchedPattern, PasswordExpression);
                database = ParseExpression(RegexEngine, matchedPattern, DatabaseExpression);
            }

            if (string.IsNullOrWhiteSpace(id) ||
                string.IsNullOrWhiteSpace(host) ||
                string.IsNullOrWhiteSpace(secret) ||
                string.IsNullOrWhiteSpace(database))
            {
                return ValidationState.NoMatch;
            }

            host = DomainFilteringHelper.StandardizeLocalhostName(host);

            ValidationState exclusionResult = DomainFilteringHelper.HostExclusion(host, HostsToExclude);

            if (exclusionResult == ValidationState.NoMatch)
            {
                return exclusionResult;
            }

            if (id.Length > 128 ||
                host.Length > 128 ||
                secret.Length > 128 ||
                database.Length > 128)
            {
                return ValidationState.NoMatch;
            }

            fingerprint = new Fingerprint()
            {
                Id = id,
                Host = host,
                Secret = secret,
                Resource = database,
            };

            SharedUtilities.PopulateAssetFingerprint(host, ref fingerprint);

            return ValidationState.Unknown;
        }

        protected override ValidationState IsValidDynamicHelper(ref Fingerprint fingerprint,
                                                                ref string message,
                                                                ref Dictionary<string, string> options,
                                                                out ResultLevelKind resultLevelKind)
        {
            resultLevelKind = new ResultLevelKind();

            string host = fingerprint.Host;
            string account = fingerprint.Id;
            string password = fingerprint.Secret;
            string database = fingerprint.Resource;

            if (DomainFilteringHelper.LocalhostList.Contains(host))
            {
                return ValidationState.Unknown;
            }

            string connString =
                $"Server={host};Initial Catalog={database};User ID={account};Password={password};" +
                "Trusted_Connection=False;Encrypt=True;TrustServerCertificate=True;Connection Timeout=3;";
            message = $"the '{account}' account was authenticated against database '{database}' hosted on '{host}'";

            // Validating ConnectionString with database.
            ValidationState validation = ValidateConnectionString(ref message, host, connString, out bool shouldRetry);
            if (validation != ValidationState.Unknown || !shouldRetry)
            {
                return validation;
            }

            connString =
               $"Server={host};User ID={account};Password={password};" +
               "Trusted_Connection=False;Encrypt=True;Connection Timeout=3;";
            message = $"the '{account}' account is compromised for server '{host}'";

            // Validating ConnectionString without database.
            return ValidateConnectionString(ref message, host, connString, out shouldRetry);
        }

        private static ValidationState ValidateConnectionString(ref string message, string host, string connString, out bool shouldRetry)
        {
            shouldRetry = true;

            try
            {
                using var connection = new SqlConnection(connString);
                connection.Open();
            }
            catch (ArgumentException)
            {
                // This exception means that some illegal chars, etc.
                // have snuck into the connection string
                return ValidationState.NoMatch;
            }
            catch (Exception e)
            {
                if (e is SqlException sqlException)
                {
                    if (sqlException.ErrorCode == unchecked((int)0x80131904))
                    {
                        if (e.Message.Contains("Login failed for user") ||
                            e.Message.EndsWith("The login failed."))
                        {
                            return ReturnUnauthorizedAccess(ref message, asset: host);
                        }

                        FlexMatch match = RegexEngine.Match(e.Message, ClientIPExpression);
                        if (match.Success)
                        {
                            message = match.Value;
                            shouldRetry = false;
                            return ValidationState.Unknown;
                        }
                    }
                }

                return ReturnUnhandledException(ref message, e, asset: host);
            }

            return ValidationState.AuthorizedError;
        }
    }
}<|MERGE_RESOLUTION|>--- conflicted
+++ resolved
@@ -16,15 +16,9 @@
         internal static SqlConnectionStringValidator Instance;
         internal static IRegex RegexEngine;
 
-<<<<<<< HEAD
-        private const string HostExpression = @"(?i)(Server|Data Source)\s*=\s*[^;""<]+";
-        private const string DatabaseExpression = @"(?i)(Initial Catalog|Database)\s*=\s*[^;""<>*%&:\/?]+"; // Your database name can't end with '.' or ' ', can't contain '<,>,*,%,&,:,\,/,?' or control characters
-        private const string AccountExpression = @"(?i)(User ID|Uid)\s*=\s*[^;""<]+";
-=======
         private const string HostExpression = @"(?i)(Server|Data Source)\s*=\s*[^;""<\n]+";
-        private const string DatabaseExpression = @"(?i)(Initial Catalog|Database)\s*=\s*[^;""<\n]+";
-        private const string AccountExpression = @"(?i)(User ID|Uid)\s*=\s*[^;""'<]+";
->>>>>>> 86152e58
+        private const string DatabaseExpression = @"(?i)(Initial Catalog|Database)\s*=\s*[^;""<>*%&:\/?\n]+"; // Your database name can't end with '.' or ' ', can't contain '<,>,*,%,&,:,\,/,?' or control characters
+        private const string AccountExpression = @"(?i)(User ID|Uid)\s*=\s*[^;""<\n]+";
         private const string PasswordExpression = @"(?i)(Password|Pwd)\s*=\s*[^;""<\s]+";
         private const string ClientIPExpression = @"Client with IP address '[^']+' is not allowed to access the server.";
 
