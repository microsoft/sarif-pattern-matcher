// Copyright (c) Microsoft. All rights reserved.
// Licensed under the MIT license. See LICENSE file in the project root for full license information.

using System;
using System.Collections.Generic;
using System.Linq;

using Microsoft.CodeAnalysis.Sarif.PatternMatcher.Sdk;
using Microsoft.RE2.Managed;

using MongoDB.Driver;

namespace Microsoft.CodeAnalysis.Sarif.PatternMatcher.Plugins.Security
{
<<<<<<< HEAD
    public class MongoDbCredentialsValidator : DynamicValidatorBase
=======
    [ValidatorDescriptor("SEC101/033")]
    public class MongoDbCredentialsValidator : StaticValidatorBase
>>>>>>> 377220b0
    {
        protected override IEnumerable<ValidationResult> IsValidStaticHelper(IDictionary<string, FlexMatch> groups)
        {
            FlexMatch id = groups["id"];
            FlexMatch host = groups["host"];
            FlexMatch secret = groups["secret"];
            FlexMatch protocol = groups["protocol"];
            groups.TryGetValue("options", out FlexMatch options);

            var validationResult = new ValidationResult
            {
                Fingerprint = new Fingerprint()
                {
                    Id = id.Value,
                    Host = host.Value,
                    Secret = secret.Value,
                    Scheme = protocol.Value,
                    QueryString = options?.Value,
                },
            };

            return new[] { validationResult };
        }

        protected override ValidationState IsValidDynamicHelper(ref Fingerprint fingerprint,
                                                                ref string message,
                                                                IDictionary<string, string> options,
                                                                ref ResultLevelKind resultLevelKind)
        {
            string id = fingerprint.Id;
            string host = fingerprint.Host;
            string password = fingerprint.Secret;
            string protocol = fingerprint.Scheme;
            string queryString = fingerprint.QueryString;

            try
            {
                string connectionString = $"{protocol}://{id}:{password}@{host}";

                string timeoutOption = "serverSelectionTimeoutMS=3000&connectTimeoutMS=3000&socketTimeoutMS=3000";

                connectionString += string.IsNullOrEmpty(queryString) ?
                                    $"/?{timeoutOption}" :
                                    $"{queryString}&{timeoutOption}";

                var dbClient = new MongoClient(connectionString);

                var databases = dbClient.ListDatabases().ToList();

                message = $"The following databases are compromised: {string.Join(",", databases.Select(q => $"'{q["name"].AsString}'"))}";

                return ValidationState.Authorized;
            }
            catch (Exception e)
            {
                if (e is MongoAuthenticationException mae)
                {
                    if (e.Message.StartsWith("Unable to authenticate"))
                    {
                        return ReturnUnauthorizedAccess(ref message, asset: host);
                    }
                }

                return ReturnUnhandledException(ref message, e, asset: host);
            }
        }
    }
}<|MERGE_RESOLUTION|>--- conflicted
+++ resolved
@@ -12,12 +12,8 @@
 
 namespace Microsoft.CodeAnalysis.Sarif.PatternMatcher.Plugins.Security
 {
-<<<<<<< HEAD
+    [ValidatorDescriptor("SEC101/033")]
     public class MongoDbCredentialsValidator : DynamicValidatorBase
-=======
-    [ValidatorDescriptor("SEC101/033")]
-    public class MongoDbCredentialsValidator : StaticValidatorBase
->>>>>>> 377220b0
     {
         protected override IEnumerable<ValidationResult> IsValidStaticHelper(IDictionary<string, FlexMatch> groups)
         {
