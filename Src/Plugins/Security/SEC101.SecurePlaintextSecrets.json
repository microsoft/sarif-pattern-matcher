--- conflicted
+++ resolved
@@ -244,7 +244,24 @@
           "MessageArguments": { "secretKind": "ADO or ODBC MySQL connection string" }
         },
         {
-<<<<<<< HEAD
+          "Id": "SEC101/049",
+          "Name": "DoNotExposePlaintextSecrets/PSCredential",
+          "ContentsRegex": "$SEC101/049.PSCredentialConstructor",
+          "MessageArguments": { "secretKind": "PSCredential constructor" }
+        },
+        {
+          "Id": "SEC101/048",
+          "Name": "DoNotExposePlaintextSecrets/PSCredential",
+          "ContentsRegex": "$SEC101/049.PSCredentialObjectInitializer",
+          "MessageArguments": { "secretKind": "PSCredential object initializer" }
+        },
+        {
+          "Id": "SEC101/048",
+          "Name": "DoNotExposePlaintextSecrets/PSCredential",
+          "ContentsRegex": "$SEC101/049.PSCredentialPowershell",
+          "MessageArguments": { "secretKind": "PSCredential powershell" }
+        },
+        {
           "Id": "SEC101/050",
           "Name": "DoNotExposePlaintextSecrets/SqlCredential",
           "ContentsRegex": "$SEC101/050.SqlCredentialConstructor",
@@ -261,24 +278,6 @@
           "Name": "DoNotExposePlaintextSecrets/SqlCredential",
           "ContentsRegex": "$SEC101/050.SqlCredentialPowershell",
           "MessageArguments": { "secretKind": "SqlCredential powershell" }
-=======
-          "Id": "SEC101/049",
-          "Name": "DoNotExposePlaintextSecrets/PSCredential",
-          "ContentsRegex": "$SEC101/049.PSCredentialConstructor",
-          "MessageArguments": { "secretKind": "PSCredential constructor" }
-        },
-        {
-          "Id": "SEC101/048",
-          "Name": "DoNotExposePlaintextSecrets/PSCredential",
-          "ContentsRegex": "$SEC101/049.PSCredentialObjectInitializer",
-          "MessageArguments": { "secretKind": "PSCredential object initializer" }
-        },
-        {
-          "Id": "SEC101/048",
-          "Name": "DoNotExposePlaintextSecrets/PSCredential",
-          "ContentsRegex": "$SEC101/049.PSCredentialPowershell",
-          "MessageArguments": { "secretKind": "PSCredential powershell" }
->>>>>>> 24141a5a
         }
       ]
     }
