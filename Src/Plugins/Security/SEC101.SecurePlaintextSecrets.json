{
  "ValidatorsAssemblyName": "Security.dll",
  "SharedStringsFileName": "Security.SharedStrings.txt",
  "Definitions": [
    {
      "Id": "SEC101",
      "Name": "DoNotExposePlaintextSecrets",
      "Level": "Warning",
      "FileNameDenyRegex": "$BinaryFiles",
      "Description": "Do not expose plaintext (or base64-encoded plaintext) secrets in versioned engineering content.",
      "Message": "'{0:scanTarget}' contains {1:validationPrefix}{2:encoding}{3:secretKind}{4:validationSuffix}{5:validatorMessage}.",
      "MatchExpressions": [
        {
          "Id": "SEC101/001",
          "Name": "DoNotExposePlaintextSecrets/HttpAuthorizationRequestHeader",
          "ContentsRegex": "$SEC101/001.HttpAuthorizationRequestHeader",
          "MessageArguments": { "secretKind": "Http authorization request header" }
        },
        {
          "Id": "SEC101/102",
          "Name": "DoNotExposePlaintextSecrets/AdoPat",
          "MatchLengthToDecode": 52,
          "ContentsRegex": "$SEC101/102.AdoPat",
          "MessageArguments": { "secretKind": "Azure DevOps personal access token" }
        },
        {
          "Id": "SEC101/002",
          "Name": "DoNotExposePlaintextSecrets/GoogleOAuthCredentials",
          "ContentsRegex": "$SEC101/002.GoogleOAuthCredentials",
          "MessageArguments": { "secretKind": "Google OAuth id and secret" }
        },
        {
          "Id": "SEC101/003",
          "Name": "DoNotExposePlaintextSecrets/GoogleApiKey",
          "ContentsRegex": "$SEC101/003.GoogleApiKey",
          "MessageArguments": { "secretKind": "Google API key" }
        },
        {
          "Id": "SEC101/004",
          "Name": "DoNotExposePlaintextSecrets/FacebookAppCredentials",
          "ContentsRegex": "$SEC101/004.FacebookAppCredentials",
          "MessageArguments": { "secretKind": "Facebook App id and secret" }
        },
        {
          "Id": "SEC101/005",
          "Name": "DoNotExposePlaintextSecrets/SlackToken",
          "ContentsRegex": "$SEC101/005.SlackToken",
          "MessageArguments": { "secretKind": "Slack token" }
        },
        {
          "Id": "SEC101/006",
          "Name": "DoNotExposePlaintextSecrets/GitHubPat",
          "ContentsRegex": "$SEC101/006.GitHubPat",
          "MessageArguments": { "secretKind": "GitHub personal access token (PAT)" }
        },
        {
          "Id": "SEC101/007",
          "Name": "DoNotExposePlaintextSecrets/GitHubAppCredentials",
          "ContentsRegex": "$SEC101/007.GitHubAppCredentials",
          "MessageArguments": { "secretKind": "GitHub app id and secret" }
        },
        {
          "Id": "SEC101/008",
          "Name": "DoNotExposePlaintextSecrets/AwsCredentials",
          "ContentsRegex": "$SEC101/008.AwsCredentials",
          "MessageArguments": { "secretKind": "Aws access key and secret" }
        },
        {
          "Id": "SEC101/009",
          "Name": "DoNotExposePlaintextSecrets/LinkedInCredentials",
          "ContentsRegex": "$SEC101/009.LinkedInCredentials",
          "MessageArguments": { "secretKind": "LinkedIn access key and secret" }
        },
        {
          "Id": "SEC101/010",
          "Name": "DoNotExposePlaintextSecrets/SquarePat",
          "ContentsRegex": "$SEC101/010.SquarePat",
          "MessageArguments": { "secretKind": "Square personal access token" }
        },
        {
          "Id": "SEC101/011",
          "Name": "DoNotExposePlaintextSecrets/SquareCredentials",
          "ContentsRegex": "$SEC101/011.SquareCredentials",
          "MessageArguments": { "secretKind": "Square access key and secret" }
        },
        {
          "Id": "SEC101/012",
          "Name": "DoNotExposePlaintextSecrets/SlackWebhook",
          "ContentsRegex": "$SEC101/012.SlackWebhook",
          "MessageArguments": { "secretKind": "Slack web hook" }
        },
        {
          "Id": "SEC101/013",
          "Name": "DoNotExposePlaintextSecrets/CryptographicPrivateKey",
          "ContentsRegex": "$SEC101/013/Pem.CryptographicPrivateKey",
          "MessageArguments": { "secretKind": "PEM encoded private key" },
          "Properties": { "kind": "Default" }
        },
        {
          "Id": "SEC101/013",
          "Name": "DoNotExposePlaintextSecrets/CryptographicPrivateKey",
          "ContentsRegex": "$SEC101/013/Putty.CryptographicPrivateKey",
          "MessageArguments": { "secretKind": "PuTTY private key" },
          "Properties": { "kind": "Putty" }
        },
        {
          "Id": "SEC101/013",
          "Name": "DoNotExposePlaintextSecrets/CryptographicPrivateKey",
          "ContentsRegex": "$SEC101/013/PemCer.CryptographicPrivateKey",
          "MessageArguments": { "secretKind": "PEM encoded key" },
          "Properties": { "kind": "PemCer" }
        },
        {
          "Id": "SEC101/013",
          "Name": "DoNotExposePlaintextSecrets/CryptographicPrivateKey",
          "ContentsRegex": "$SEC101/013/RsaKeyPair.CryptographicPrivateKey",
          "MessageArguments": { "secretKind": "XML RSA key pair" },
          "Properties": { "kind": "RSAKeyPair" }
        },
        {
          "Id": "SEC101/013",
          "Name": "DoNotExposePlaintextSecrets/CryptographicPrivateKey",
          "ContentsRegex": "$SEC101/013/PrivateKeyBlob.CryptographicPrivateKey",
          "MessageArguments": { "secretKind": "Microsoft private key blob" },
          "Properties": { "kind": "PrivateKeyBlob" }
        },
        {
          "Id": "SEC101/014",
          "Name": "DoNotExposePlaintextSecrets/FacebookAccessToken",
          "ContentsRegex": "$SEC101/014.FacebookAccessToken",
          "MessageArguments": { "secretKind": "Facebook access token" }
        },
        {
          "Id": "SEC101/015",
          "Name": "DoNotExposePlaintextSecrets/GoogleGCMServiceAccount",
          "ContentsRegex": "((\\\"|'|`)?type(\\\"|'|`)?\\\\s{0,50}(:|=>|=)\\\\s{0,50}(\\\"|'|`)?service_account(\\\"|'|`)?,?)",
          "MessageArguments": { "secretKind": "Google (GCM) Service Account" }
        },
        {
          "Id": "SEC101/016",
          "Name": "DoNotExposePlaintextSecrets/StripeApiKey",
          "ContentsRegex": "$SEC101/016.StripeApiKey",
          "MessageArguments": { "secretKind": "Stripe API key" }
        },
        {
          "Id": "SEC101/019",
          "Name": "DoNotExposePlaintextSecrets/PicaticApiKey",
          "ContentsRegex": "\\b(?<refine>sk_[live|test]_[0-9a-z]{32})",
          "MessageArguments": { "secretKind": "Picatic API key" }
        },
        {
          "Id": "SEC101/022",
          "Name": "DoNotExposePlaintextSecrets/PayPalBraintreeAccessToken",
          "ContentsRegex": "access_token\\$production\\$[0-9a-z]{16}\\$[0-9a-f]{32}",
          "MessageArguments": { "secretKind": "PayPal/Braintree Access Token" }
        },
        {
          "Id": "SEC101/023",
          "Name": "DoNotExposePlaintextSecrets/AmazonMwsAuthToken",
          "ContentsRegex": "$SEC101/023.AmazonMwsAuthToken",
          "MessageArguments": { "secretKind": "Amazon MWS Auth Token" }
        },
        {
          "Id": "SEC101/024",
          "Name": "DoNotExposePlaintextSecrets/TwilioApiKey",
          "ContentsRegex": "\\b(?<refine>(?<key>SK(?i)[0-9a-f]{32}))([^0-9a-f]|$)",
          "MessageArguments": { "secretKind": "Twilio API Key" }
        },
        {
          "Id": "SEC101/025",
          "Name": "DoNotExposePlaintextSecrets/SendGridApiKey",
          "ContentsRegex": "\\b(?<refine>(?<key>SG\\.(?i)[0-9a-z\\-_]{22}\\.(?i)[0-9a-z\\-_]{43}))([^0-9a-f]|$)",
          "MessageArguments": { "secretKind": "SendGrid API Key" }
        },
        {
          "Id": "SEC101/026",
          "Name": "DoNotExposePlaintextSecrets/MailgunApiKey",
          "ContentsRegex": "$SEC101/026.MailgunApiKey",
          "MessageArguments": { "secretKind": "Mailgun API Key" }
        },
        {
          "Id": "SEC101/027",
          "Name": "DoNotExposePlaintextSecrets/MailChimpApiKey",
          "ContentsRegex": "\\b(?<refine>[0-9a-f]{32}-us[0-9]{12})",
          "MessageArguments": { "secretKind": "MailChimp API Key" }
        },
        {
          "Id": "SEC101/031",
          "Name": "DoNotExposePlaintextSecrets/NuGetApiKey",
          "ContentsRegex": "$SEC101/031.NuGetApiKey",
          "MessageArguments": { "secretKind": "NuGet API Key" }
        },
        {
          "Id": "SEC101/042",
          "Name": "DoNotExposePlaintextSecrets/DynatraceToken",
          "ContentsRegex": "\\b(?<refine>dt0(?i)[a-z]{1}[0-9]{2}\\.[0-9A-Z]{24}\\.[0-9A-Z]{64})",
          "MessageArguments": { "secretKind": "Dynatrace Key" }
        },
        {
          "Id": "SEC101/043",
          "Name": "DoNotExposePlaintextSecrets/ShopifySharedSecret",
          "ContentsRegex": "\\b(?<refine>shpss_(?i)[0-9a-f]{32})",
          "MessageArguments": { "secretKind": "Shopify shared secret" }
        },
        {
          "Id": "SEC101/044",
          "Name": "DoNotExposePlaintextSecrets/ShopifyAccessToken",
          "ContentsRegex": "\\b(?<refine>(shpat|shpca|shppa)_(?i)[0-9a-f]{32})",
          "MessageArguments": { "secretKind": "Shopify access token" }
        },
        {
          "Id": "SEC101/045",
          "Name": "DoNotExposePlaintextSecrets/PostgreSqlConnectionString",
          "SubId": "Ado",
          "ContentsRegex": "$SEC101/045.PostgreSqlConnectionStringAdo",
          "MessageArguments": { "secretKind": "ADO PostgreSQL connection string" }
        },
        {
          "Id": "SEC101/046",
          "Name": "DoNotExposePlaintextSecrets/SqlConnectionString",
          "SubId": "Odbc",
          "ContentsRegex": "$SEC101/046.SqlConnectionStringAdo",
          "MessageArguments": { "secretKind": "ADO or ODBC SQL connection string" }
        },
        {
          "Id": "SEC101/046",
          "Name": "DoNotExposePlaintextSecrets/SqlConnectionString",
          "SubId": "Jdbc",
          "ContentsRegex": "$SEC101/046.SqlConnectionStringJdbc",
          "MessageArguments": { "secretKind": "JDBC SQL connection string" }
        },
        {
          "Id": "SEC101/046",
          "Name": "DoNotExposePlaintextSecrets/SqlConnectionString",
          "SubId": "Php",
          "ContentsRegex": "$SEC101/046.SqlConnectionStringPhp",
          "MessageArguments": { "secretKind": "PHP SQL connection string" }
        },
        {
          "Id": "SEC101/047",
          "Name": "DoNotExposePlaintextSecrets/MySqlConnectionString",
          "SubId": "Odbc",
          "ContentsRegex": "$SEC101/047.MySqlConnectionStringAdo",
          "MessageArguments": { "secretKind": "ADO or ODBC MySQL connection string" }
        },
        {
          "Id": "SEC101/049",
          "Name": "DoNotExposePlaintextSecrets/PSCredential",
          "ContentsRegex": "$SEC101/049.PSCredentialConstructor",
          "MessageArguments": { "secretKind": "PSCredential constructor" }
        },
        {
          "Id": "SEC101/049",
          "Name": "DoNotExposePlaintextSecrets/PSCredential",
          "ContentsRegex": "$SEC101/049.PSCredentialObjectInitializer",
          "MessageArguments": { "secretKind": "PSCredential object initializer" }
        },
        {
          "Id": "SEC101/049",
          "Name": "DoNotExposePlaintextSecrets/PSCredential",
          "ContentsRegex": "$SEC101/049.PSCredentialPowershell",
          "MessageArguments": { "secretKind": "PSCredential powershell" }
        },
        {
<<<<<<< HEAD
          "Id": "SEC101/051",
          "Name": "DoNotExposePlaintextSecrets/GpgCredential",
          "ContentsRegex": "$SEC101/051.GpgCredential",
          "MessageArguments": { "secretKind": "GpgCredential" }
=======
          "Id": "SEC101/050",
          "Name": "DoNotExposePlaintextSecrets/SqlCredential",
          "ContentsRegex": "$SEC101/050.SqlCredentialConstructor",
          "MessageArguments": { "secretKind": "SqlCredential constructor" }
        },
        {
          "Id": "SEC101/050",
          "Name": "DoNotExposePlaintextSecrets/SqlCredential",
          "ContentsRegex": "$SEC101/050.SqlCredentialObjectInitializer",
          "MessageArguments": { "secretKind": "SqlCredential object initializer" }
        },
        {
          "Id": "SEC101/050",
          "Name": "DoNotExposePlaintextSecrets/SqlCredential",
          "ContentsRegex": "$SEC101/050.SqlCredentialPowershell",
          "MessageArguments": { "secretKind": "SqlCredential powershell" }
>>>>>>> 9594727a
        }
      ]
    }
  ]
}<|MERGE_RESOLUTION|>--- conflicted
+++ resolved
@@ -262,29 +262,28 @@
           "MessageArguments": { "secretKind": "PSCredential powershell" }
         },
         {
-<<<<<<< HEAD
+          "Id": "SEC101/050",
+          "Name": "DoNotExposePlaintextSecrets/SqlCredential",
+          "ContentsRegex": "$SEC101/050.SqlCredentialConstructor",
+          "MessageArguments": { "secretKind": "SqlCredential constructor" }
+        },
+        {
+          "Id": "SEC101/050",
+          "Name": "DoNotExposePlaintextSecrets/SqlCredential",
+          "ContentsRegex": "$SEC101/050.SqlCredentialObjectInitializer",
+          "MessageArguments": { "secretKind": "SqlCredential object initializer" }
+        },
+        {
+          "Id": "SEC101/050",
+          "Name": "DoNotExposePlaintextSecrets/SqlCredential",
+          "ContentsRegex": "$SEC101/050.SqlCredentialPowershell",
+          "MessageArguments": { "secretKind": "SqlCredential powershell" }
+        },
+        {
           "Id": "SEC101/051",
           "Name": "DoNotExposePlaintextSecrets/GpgCredential",
           "ContentsRegex": "$SEC101/051.GpgCredential",
           "MessageArguments": { "secretKind": "GpgCredential" }
-=======
-          "Id": "SEC101/050",
-          "Name": "DoNotExposePlaintextSecrets/SqlCredential",
-          "ContentsRegex": "$SEC101/050.SqlCredentialConstructor",
-          "MessageArguments": { "secretKind": "SqlCredential constructor" }
-        },
-        {
-          "Id": "SEC101/050",
-          "Name": "DoNotExposePlaintextSecrets/SqlCredential",
-          "ContentsRegex": "$SEC101/050.SqlCredentialObjectInitializer",
-          "MessageArguments": { "secretKind": "SqlCredential object initializer" }
-        },
-        {
-          "Id": "SEC101/050",
-          "Name": "DoNotExposePlaintextSecrets/SqlCredential",
-          "ContentsRegex": "$SEC101/050.SqlCredentialPowershell",
-          "MessageArguments": { "secretKind": "SqlCredential powershell" }
->>>>>>> 9594727a
         }
       ]
     }
