{
  "ValidatorsAssemblyName": "Security.dll",
  "SharedStringsFileName": "Security.SharedStrings.txt",
  "Definitions": [
    {
      "Id": "SEC101",
      "Name": "DoNotExposePlaintextSecrets",
      "Level": "Warning",
      "FileNameDenyRegex": "$BinaryFiles",
      "Description": "Do not expose plaintext (or base64-encoded plaintext) secrets in versioned engineering content.",
      "Message": "'{0:truncatedSecret}' is {1:validationPrefix}{2:encoding}{3:secretKind}{4:validationSuffix}{5:validatorMessage}.",
      "MatchExpressions": [
        {
          "Id": "SEC101/001",
          "Name": "DoNotExposePlaintextSecrets/HttpAuthorizationRequestHeader",
          "ContentsRegex": "$SEC101/001.HttpAuthorizationRequestHeader",
          "MessageArguments": { "secretKind": "Http authorization request header" },
          "HelpUri": "https://aka.ms/1eslivesecrets/remediation#sec101001---http-authorization-request-header"
        },
        {
          "Id": "SEC101/002",
          "Name": "DoNotExposePlaintextSecrets/GoogleOAuthCredentials",
          "ContentsRegex": "$SEC101/002.GoogleOAuthCredentials",
          "MessageArguments": { "secretKind": "Google OAuth id and secret" },
          "HelpUri": "https://developers.google.com/identity/protocols/oauth2"
        },
        {
          "Id": "SEC101/003",
          "Name": "DoNotExposePlaintextSecrets/GoogleApiKey",
          "ContentsRegex": "$SEC101/003.GoogleApiKey",
          "MessageArguments": { "secretKind": "Google API key" },
          "HelpUri": "https://support.google.com/googleapi/answer/6158862?hl=en"
        },
        {
          "Id": "SEC101/004",
          "Name": "DoNotExposePlaintextSecrets/FacebookAppCredentials",
          "IntrafileRegexes": [ "$SEC101/004.FacebookAppCredentialsId", "$SEC101/004.FacebookAppCredentialsSecret" ],
          "MessageArguments": { "secretKind": "Facebook App id and secret" },
          "HelpUri": "https://developers.facebook.com/docs/facebook-login/security/#appsecret"
        },
        {
          "Id": "SEC101/005",
          "Name": "DoNotExposePlaintextSecrets/SlackToken",
          "ContentsRegex": "$SEC101/005.SlackToken",
          "MessageArguments": { "secretKind": "Slack token" },
          "HelpUri": "https://slack.com/help/articles/215770388-Create-and-regenerate-API-tokens"
        },
        {
          "Id": "SEC101/006",
          "Name": "DoNotExposePlaintextSecrets/GitHubPat",
          "ContentsRegex": "$SEC101/006.GitHubPatLegacy",
          "MessageArguments": { "secretKind": "legacy format GitHub personal access token" },
          "HelpUri": "https://docs.github.com/en/github/authenticating-to-github/keeping-your-account-and-data-secure/token-expiration-and-revocation"
        },
        {
          "Id": "SEC101/006",
          "Name": "DoNotExposePlaintextSecrets/GitHubPat",
          "ContentsRegex": "$SEC101/006.GitHubPatCurrent",
          "MessageArguments": { "secretKind": "GitHub personal access token" },
          "HelpUri": "https://docs.github.com/en/github/authenticating-to-github/keeping-your-account-and-data-secure/token-expiration-and-revocation"
        },
        {
          "Id": "SEC101/007",
          "Name": "DoNotExposePlaintextSecrets/GitHubAppCredentials",
          "IntrafileRegexes": [ "$SEC101/007.GitHubAppCredentialsId", "$SEC101/007.GitHubAppCredentialsSecret" ],
          "MessageArguments": { "secretKind": "GitHub app id and secret" },
          "HelpUri": "https://docs.github.com/en/github/authenticating-to-github/keeping-your-account-and-data-secure/token-expiration-and-revocation"
        },
        {
          "Id": "SEC101/008",
          "Name": "DoNotExposePlaintextSecrets/AwsCredentials",
          "IntrafileRegexes": [ "$SEC101/008.AwsCredentialsId", "$SEC101/008.AwsCredentialsSecret" ],
          "MessageArguments": { "secretKind": "Aws access key and secret" },
          "HelpUri": "https://docs.aws.amazon.com/general/latest/gr/aws-sec-cred-types.html"
        },
        {
          "Id": "SEC101/009",
          "Name": "DoNotExposePlaintextSecrets/LinkedInCredentials",
          "IntrafileRegexes": [ "$SEC101/009.LinkedInCredentialsId", "$SEC101/009.LinkedInCredentialsSecret" ],
          "MessageArguments": { "secretKind": "LinkedIn access key and secret" },
          "HelpUri": "https://developer.linkedin.com/support/faq"
        },
        {
          "Id": "SEC101/010",
          "Name": "DoNotExposePlaintextSecrets/SquarePat",
          "ContentsRegex": "$SEC101/010.SquarePat",
          "MessageArguments": { "secretKind": "Square personal access token" },
          "HelpUri": "https://developer.squareup.com/docs/build-basics/access-tokens"
        },
        {
          "Id": "SEC101/011",
          "Name": "DoNotExposePlaintextSecrets/SquareCredentials",
          "IntrafileRegexes": [ "$SEC101/011.SquareCredentialsId", "$SEC101/011.SquareCredentialsSecret" ],
          "MessageArguments": { "secretKind": "Square access key and secret" },
          "HelpUri": "https://developer.squareup.com/docs/build-basics/access-tokens"
        },
        {
          "Id": "SEC101/012",
          "Name": "DoNotExposePlaintextSecrets/SlackWebhook",
          "ContentsRegex": "$SEC101/012.SlackWebhook",
          "MessageArguments": { "secretKind": "Slack web hook" },
          "HelpUri": "https://slack.com/help/articles/215770388-Create-and-regenerate-API-tokens"
        },
        {
          "Id": "SEC101/013",
          "Name": "DoNotExposePlaintextSecrets/CryptographicPrivateKey",
          "ContentsRegex": "$SEC101/013/Pem.CryptographicPrivateKey",
          "MessageArguments": { "secretKind": "PEM encoded private key" },
          "Properties": { "kind": "Default" }
        },
        {
          "Id": "SEC101/013",
          "Name": "DoNotExposePlaintextSecrets/CryptographicPrivateKey",
          "ContentsRegex": "$SEC101/013/Putty.CryptographicPrivateKey",
          "MessageArguments": { "secretKind": "PuTTY private key" },
          "Properties": { "kind": "Putty" }
        },
        {
          "Id": "SEC101/013",
          "Name": "DoNotExposePlaintextSecrets/CryptographicPrivateKey",
          "ContentsRegex": "$SEC101/013/PemCer.CryptographicPrivateKey",
          "MessageArguments": { "secretKind": "PEM encoded key" },
          "Properties": { "kind": "PemCer" }
        },
        {
          "Id": "SEC101/013",
          "Name": "DoNotExposePlaintextSecrets/CryptographicPrivateKey",
          "ContentsRegex": "$SEC101/013/RsaKeyPair.CryptographicPrivateKey",
          "MessageArguments": { "secretKind": "XML RSA key pair" },
          "Properties": { "kind": "RSAKeyPair" }
        },
        {
          "Id": "SEC101/013",
          "Name": "DoNotExposePlaintextSecrets/CryptographicPrivateKey",
          "ContentsRegex": "$SEC101/013/PrivateKeyBlob.CryptographicPrivateKey",
          "MessageArguments": { "secretKind": "Microsoft private key blob" },
          "Properties": { "kind": "PrivateKeyBlob" }
        },
        {
          "Id": "SEC101/014",
          "Name": "DoNotExposePlaintextSecrets/FacebookAccessToken",
          "ContentsRegex": "$SEC101/014.FacebookAccessToken",
          "MessageArguments": { "secretKind": "Facebook access token" },
          "HelpUri": "https://developers.facebook.com/docs/facebook-login/access-tokens"
        },
        {
          "Id": "SEC101/015",
          "Name": "DoNotExposePlaintextSecrets/AkamaiCredentials",
          "ContentsRegex": "$SEC101/015.AkamaiCredentials",
          "MessageArguments": { "secretKind": "Akamai credential" },
          "HelpUri": "https://developer.akamai.com/api/web_performance/key_and_quota/v1.html"
        },
        {
          "Id": "SEC101/016",
          "Name": "DoNotExposePlaintextSecrets/StripeApiKey",
          "ContentsRegex": "$SEC101/016.StripeApiKey",
          "MessageArguments": { "secretKind": "Stripe API key" },
          "HelpUri": "https://stripe.com/docs/keys"
        },
        {
          "Id": "SEC101/017",
          "Name": "DoNotExposePlaintextSecrets/NpmAuthorToken",
          "ContentsRegex": "$SEC101/017.NpmAuthorToken",
          "MessageArguments": { "secretKind": "NPM API key" },
          "HelpUri": "https://docs.npmjs.com/creating-and-viewing-access-tokens"
        },
        {
          "Id": "SEC101/018",
          "Name": "DoNotExposePlaintextSecrets/TwilioCredentials",
          "IntrafileRegexes": [ "$SEC101/018.TwilioCredentialsId", "$SEC101/018.TwilioCredentialsSecret" ],
          "MessageArguments": { "secretKind": "Twilio credentials" },
          "HelpUri": "https://support.twilio.com/hc/en-us/articles/223136027-Auth-Tokens-and-How-to-Change-Them"
        },
        {
          "Id": "SEC101/019",
          "Name": "DoNotExposePlaintextSecrets/PicaticApiKey",
          "ContentsRegex": "$SEC101/019.PicaticApiKey",
          "MessageArguments": { "secretKind": "Picatic API key" },
          "HelpUri": "https://www.eventbrite.com/platform/api#/introduction/authentication"
        },
        {
          "Id": "SEC101/020",
          "Name": "DoNotExposePlaintextSecrets/DropboxAccessToken",
          "ContentsRegex": "$SEC101/020.DropboxAccessTokenNoExpiration",
          "MessageArguments": { "secretKind": "Dropbox access token" },
          "HelpUri": "https://developers.dropbox.com/oauth-guide#implementing-oauth"
        },
        {
          "Id": "SEC101/020",
          "Name": "DoNotExposePlaintextSecrets/DropboxAccessToken",
          "ContentsRegex": "$SEC101/020.DropboxAccessTokenShortExpiration",
          "MessageArguments": { "secretKind": "Dropbox access token" },
          "HelpUri": "https://developers.dropbox.com/oauth-guide#implementing-oauth"
        },
        {
          "Id": "SEC101/021",
          "Name": "DoNotExposePlaintextSecrets/DropboxAppCredentials",
          "IntrafileRegexes": [ "$SEC101/021.DropboxAppCredentialsId", "$SEC101/021.DropboxAppCredentialsSecret" ],
          "MessageArguments": { "secretKind": "Dropbox app credentials" },
          "HelpUri": "https://developers.dropbox.com/oauth-guide#implementing-oauth"
        },
        {
          "Id": "SEC101/022",
          "Name": "DoNotExposePlaintextSecrets/PayPalBraintreeAccessToken",
          "ContentsRegex": "$SEC101/022.PayPalBraintreeAccessToken",
          "MessageArguments": { "secretKind": "PayPal/Braintree Access Token" },
          "HelpUri": "https://developer.paypal.com/braintree/docs/guides/extend/oauth/access-tokens/"
        },
        {
          "Id": "SEC101/023",
          "Name": "DoNotExposePlaintextSecrets/AmazonMwsAuthToken",
          "ContentsRegex": "$SEC101/023.AmazonMwsAuthToken",
          "MessageArguments": { "secretKind": "Amazon MWS Auth Token" },
          "HelpUri": "https://docs.developer.amazonservices.com/en_US/faq.html#faq__GeneralFAQ"
        },
        {
          "Id": "SEC101/024",
          "Name": "DoNotExposePlaintextSecrets/TwilioApiKey",
          "ContentsRegex": "$SEC101/024.TwilioApiKey",
          "MessageArguments": { "secretKind": "Twilio API Key" },
          "HelpUri": "https://www.twilio.com/docs/usage/api/keys"
        },
        {
          "Id": "SEC101/025",
          "Name": "DoNotExposePlaintextSecrets/SendGridApiKey",
          "ContentsRegex": "$SEC101/025.SendGridApiKey",
          "MessageArguments": { "secretKind": "SendGrid API Key" },
          "HelpUri": "https://docs.sendgrid.com/api-reference/api-keys/delete-api-keys"
        },
        {
          "Id": "SEC101/026",
          "Name": "DoNotExposePlaintextSecrets/MailgunApiCredentials",
          "DeprecatedName": "DoNotExposePlaintextSecrets/MailgunApiKey",
          "IntrafileRegexes": [ "$SEC101/026.MailgunApiCredentialsId", "$SEC101/026.MailgunApiCredentialsSecret" ],
          "MessageArguments": { "secretKind": "Mailgun API credential" },
          "HelpUri": "https://documentation.mailgun.com/en/latest/api-intro.html#authentication"
        },
        {
          "Id": "SEC101/027",
          "Name": "DoNotExposePlaintextSecrets/MailChimpApiKey",
          "ContentsRegex": "$SEC101/027.MailChimpApiKey",
          "MessageArguments": { "secretKind": "MailChimp API Key" },
          "HelpUri": "https://mailchimp.com/help/about-api-keys/"
        },
        {
          "Id": "SEC101/028",
          "Name": "DoNotExposePlaintextSecrets/PlaintextPassword",
          "ContentsRegex": "$SEC101/028.PlaintextPassword",
          "MessageArguments": { "secretKind": "plaintext password" }
        },
        {
          "Id": "SEC101/029",
          "Name": "DoNotExposePlaintextSecrets/AlibabaCloudCredentials",
          "DeprecatedName": "DoNotExposePlaintextSecrets/AlibabaAccessKey",
          "ContentsRegex": "$SEC101/029.AlibabaCloudCredentials",
          "MessageArguments": { "secretKind": "Alibaba cloud credential" },
          "HelpUri": "https://www.alibabacloud.com/help/doc-detail/116808.htm"
        },
        {
          "Id": "SEC101/030",
          "Name": "DoNotExposePlaintextSecrets/GoogleServiceAccountKey",
          "ContentsRegex": "$SEC101/030.GoogleServiceAccountKeyConsoleFormat",
          "MessageArguments": { "secretKind": "Google service account key" },
          "HelpUri": "https://cloud.google.com/iam/docs/creating-managing-service-account-keys"
        },
        {
          "Id": "SEC101/030",
          "Name": "DoNotExposePlaintextSecrets/GoogleServiceAccountKey",
          "ContentsRegex": "$SEC101/030.GoogleServiceAccountKeyConsoleRestFormat",
          "MessageArguments": { "secretKind": "Google service account key" },
          "HelpUri": "https://cloud.google.com/iam/docs/creating-managing-service-account-keys"
        },
        {
          "Id": "SEC101/031",
          "Name": "DoNotExposePlaintextSecrets/NuGetApiKey",
          "ContentsRegex": "$SEC101/031.NuGetApiKey",
          "MessageArguments": { "secretKind": "NuGet API Key" },
          "HelpUri": "https://aka.ms/1eslivesecrets/remediation#sec101031---nugetapikey"
        },
        {
          "Id": "SEC101/032",
          "Name": "DoNotExposePlaintextSecrets/GpgCredentials",
          "ContentsRegex": "$SEC101/032.GpgCredentials",
          "MessageArguments": { "secretKind": "GPG credential" }
        },
        {
          "Id": "SEC101/033",
          "Name": "DoNotExposePlaintextSecrets/MongoDbCredentials",
          "DeprecatedName": "DoNotExposePlaintextSecrets/MongoDbConnectionString",
          "ContentsRegex": "$SEC101/033.MongoDbCredentials",
          "MessageArguments": { "secretKind": "MongoDb credential" }
        },
        {
          "Id": "SEC101/034",
          "Name": "DoNotExposePlaintextSecrets/CredentialObject",
          "ContentsRegex": "$SEC101/034.CredentialObjectConstructor",
          "MessageArguments": { "secretKind": "PSCredential constructor" }
        },
        {
          "Id": "SEC101/034",
          "Name": "DoNotExposePlaintextSecrets/CredentialObject",
          "ContentsRegex": "$SEC101/034.CredentialObjectInitializer",
          "MessageArguments": { "secretKind": "PSCredential object initializer" }
        },
        {
          "Id": "SEC101/035",
          "Name": "DoNotExposePlaintextSecrets/CloudantCredentials",
          "ContentsRegex": "$SEC101/035.CloudantCredentialsPython",
          "MessageArguments": { "secretKind": "Cloudant credential" }
        },
        {
          "Id": "SEC101/035",
          "Name": "DoNotExposePlaintextSecrets/CloudantCredentials",
          "ContentsRegex": "$SEC101/035.CloudantCredentialsJson",
          "MessageArguments": { "secretKind": "Cloudant credential" }
        },
        {
          "Id": "SEC101/035",
          "Name": "DoNotExposePlaintextSecrets/CloudantCredentials",
          "ContentsRegex": "$SEC101/035.CloudantCredentialsUrl",
          "MessageArguments": { "secretKind": "Cloudant credential" }
        },
        {
          "Id": "SEC101/036",
          "Name": "DoNotExposePlaintextSecrets/MySqlCredentials",
          "DeprecatedName": "DoNotExposePlaintextSecrets/MySqlConnectionString",
          "SingleLineRegexes": [
            "$SEC101/036.MySqlCredentialsAdoId",
            "$SEC101/036.MySqlCredentialsAdoHost",
            "$SEC101/036.MySqlCredentialsAdoPort",
            "$SEC101/036.MySqlCredentialsAdoSecret",
            "$SEC101/036.MySqlCredentialsAdoResource"
          ],
          "MessageArguments": { "secretKind": "ADO or ODBC MySQL credential" },
          "HelpUri": "https://aka.ms/1eslivesecrets/remediation#sec101036---mysqlcredentials"
        },
        {
          "Id": "SEC101/036",
          "Name": "DoNotExposePlaintextSecrets/MySqlCredentials",
          "DeprecatedName": "DoNotExposePlaintextSecrets/MySqlConnectionString",
          "ContentsRegex": "$SEC101/036.MySqlCredentialsPlainJdbc",
          "MessageArguments": { "secretKind": "JDBC MySQL credential" },
          "HelpUri": "https://aka.ms/1eslivesecrets/remediation#sec101036---mysqlcredentials"
        },
        {
          "Id": "SEC101/037",
          "Name": "DoNotExposePlaintextSecrets/SqlCredentials",
          "DeprecatedName": "DoNotExposePlaintextSecrets/SqlConnectionString",
          "SingleLineRegexes": [
            "$SEC101/037.SqlCredentialsAdoId",
            "$SEC101/037.SqlCredentialsAdoHost",
            "$SEC101/037.SqlCredentialsAdoPort",
            "$SEC101/037.SqlCredentialsAdoSecret",
            "$SEC101/037.SqlCredentialsAdoResource"
          ],
          "MessageArguments": { "secretKind": "ADO or ODBC SQL credential" },
          "HelpUri": "https://aka.ms/1eslivesecrets/remediation#sec101037---sqlcredentials"
        },
        {
          "Id": "SEC101/037",
          "Name": "DoNotExposePlaintextSecrets/SqlCredentials",
          "DeprecatedName": "DoNotExposePlaintextSecrets/SqlConnectionString",
          "SingleLineRegexes": [
            "$SEC101/037.SqlCredentialsJdbcId",
            "$SEC101/037.SqlCredentialsJdbcHost",
            "$SEC101/037.SqlCredentialsJdbcPort",
            "$SEC101/037.SqlCredentialsJdbcSecret",
            "$SEC101/037.SqlCredentialsJdbcResource"
          ],
          "MessageArguments": { "secretKind": "JDBC SQL credential" },
          "HelpUri": "https://aka.ms/1eslivesecrets/remediation#sec101037---sqlcredentials"
        },
        {
          "Id": "SEC101/037",
          "Name": "DoNotExposePlaintextSecrets/SqlCredentials",
          "DeprecatedName": "DoNotExposePlaintextSecrets/SqlConnectionString",
          "ContentsRegex": "$SEC101/037.SqlCredentialsPhp",
          "MessageArguments": { "secretKind": "PHP SQL credential" },
          "HelpUri": "https://aka.ms/1eslivesecrets/remediation#sec101037---sqlcredentials"
        },
        {
          "Id": "SEC101/038",
          "Name": "DoNotExposePlaintextSecrets/PostgreSqlCredentials",
          "DeprecatedName": "DoNotExposePlaintextSecrets/PostgreSqlConnectionString",
          "SingleLineRegexes": [
            "$SEC101/038.PostgreSqlCredentialsAdoId",
            "$SEC101/038.PostgreSqlCredentialsAdoHost",
            "$SEC101/038.PostgreSqlCredentialsAdoPort",
            "$SEC101/038.PostgreSqlCredentialsAdoSecret",
            "$SEC101/038.PostgreSqlCredentialsAdoResource"
          ],
          "MessageArguments": { "secretKind": "ADO PostgreSQL credential" },
          "HelpUri": "https://aka.ms/1eslivesecrets/remediation#sec101038----postgresqlcredentials"
        },
        {
          "Id": "SEC101/039",
          "Name": "DoNotExposePlaintextSecrets/ShopifyAccessToken",
          "ContentsRegex": "$SEC101/039.ShopifyAccessToken",
          "MessageArguments": { "secretKind": "Shopify access token" }
        },
        {
          "Id": "SEC101/040",
          "Name": "DoNotExposePlaintextSecrets/ShopifySharedSecret",
          "ContentsRegex": "$SEC101/040.ShopifySharedSecret",
          "MessageArguments": { "secretKind": "Shopify shared secret" }
        },
        {
          "Id": "SEC101/041",
          "Name": "DoNotExposePlaintextSecrets/RabbitMqCredentials",
          "DeprecatedName": "DoNotExposePlaintextSecrets/RabbitMqConnectionString",
          "ContentsRegex": "$SEC101/041.RabbitMqCredentials",
          "MessageArguments": { "secretKind": "RabbitMq credential" }
        },
        {
          "Id": "SEC101/042",
          "Name": "DoNotExposePlaintextSecrets/DynatraceToken",
          "ContentsRegex": "$SEC101/042.DynatraceToken",
          "MessageArguments": { "secretKind": "Dynatrace Key" }
        },
        {
          "Id": "SEC101/043",
          "Name": "DoNotExposePlaintextSecrets/NuGetCredentials",
          "ContentsRegex": "$SEC101/043.NuGetPackageSourceCredentialsXml",
          "MessageArguments": { "secretKind": "NuGet credentials" }
        },
        {
          "Id": "SEC101/044",
          "Name": "DoNotExposePlaintextSecrets/NpmCredentials",
          "ContentsRegex": "$SEC101/044.NpmCredentialsAuth",
          "MessageArguments": { "secretKind": "Npm credential" },
          "HelpUri": "https://aka.ms/1eslivesecrets/remediation#sec101044---npmcredentials"
        },
        {
          "Id": "SEC101/044",
          "Name": "DoNotExposePlaintextSecrets/NpmCredentials",
          "ContentsRegex": "$SEC101/044.NpmCredentialsUserPassword",
          "MessageArguments": { "secretKind": "Npm credential" },
          "HelpUri": "https://aka.ms/1eslivesecrets/remediation#sec101044---npmcredentials"
        },
        {
          "Id": "SEC101/044",
          "Name": "DoNotExposePlaintextSecrets/NpmCredentials",
          "ContentsRegex": "$SEC101/044.NpmCredentialsPassword",
          "MessageArguments": { "secretKind": "Npm credential" },
          "HelpUri": "https://aka.ms/1eslivesecrets/remediation#sec101044---npmcredentials"
        },
        {
          "Id": "SEC101/045",
          "Name": "DoNotExposePlaintextSecrets/PostmanApiKey",
          "ContentsRegex": "$SEC101/045.PostmanApiKey",
          "MessageArguments": { "secretKind": "Postman API key" },
          "HelpUri": "https://learning.postman.com/docs/developer/intro-api/"
        },
        {
          "Id": "SEC101/046",
          "Name": "DoNotExposePlaintextSecrets/DiscordApiCredentials",
          "IntrafileRegexes": [ "$SEC101/046.DiscordApiCredentialsId", "$SEC101/046.DiscordApiCredentialsSecret" ],
          "MessageArguments": { "secretKind": "Discord API credential" }
        },
        {
          "Id": "SEC101/047",
          "Name": "DoNotExposePlaintextSecrets/CratesApiKey",
          "ContentsRegex": "$SEC101/047.CratesApiKey",
          "MessageArguments": { "secretKind": "Crates API key" }
        },
        {
<<<<<<< HEAD
          "Id": "SEC101/048",
          "Name": "DoNotExposePlaintextSecrets/SlackWorkflow",
          "ContentsRegex": "$SEC101/048.SlackWorkflow",
          "MessageArguments": { "secretKind": "Slack workflow" }
=======
          "Id": "SEC101/049",
          "Name": "DoNotExposePlaintextSecrets/TelegramBotToken",
          "ContentsRegex": "$SEC101/049.TelegramBotToken",
          "MessageArguments": { "secretKind": "Telegram bot token" },
          "HelpUri": "https://core.telegram.org/bots#generating-an-authentication-token"
>>>>>>> ad1cf35c
        },
        {
          "Id": "SEC101/102",
          "Name": "DoNotExposePlaintextSecrets/AdoPat",
          "MatchLengthToDecode": 52,
          "ContentsRegex": "$SEC101/102.AdoPat",
          "MessageArguments": { "secretKind": "Azure DevOps personal access token" },
          "HelpUri": "https://aka.ms/1eslivesecrets/remediation#sec101102---adopat"
        }
      ]
    }
  ]
}<|MERGE_RESOLUTION|>--- conflicted
+++ resolved
@@ -464,18 +464,17 @@
           "MessageArguments": { "secretKind": "Crates API key" }
         },
         {
-<<<<<<< HEAD
           "Id": "SEC101/048",
           "Name": "DoNotExposePlaintextSecrets/SlackWorkflow",
           "ContentsRegex": "$SEC101/048.SlackWorkflow",
           "MessageArguments": { "secretKind": "Slack workflow" }
-=======
+        },
+        {
           "Id": "SEC101/049",
           "Name": "DoNotExposePlaintextSecrets/TelegramBotToken",
           "ContentsRegex": "$SEC101/049.TelegramBotToken",
           "MessageArguments": { "secretKind": "Telegram bot token" },
           "HelpUri": "https://core.telegram.org/bots#generating-an-authentication-token"
->>>>>>> ad1cf35c
         },
         {
           "Id": "SEC101/102",
