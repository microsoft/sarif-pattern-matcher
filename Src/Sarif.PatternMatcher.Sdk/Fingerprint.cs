// Copyright (c) Microsoft. All rights reserved.
// Licensed under the MIT license. See LICENSE file in the project root for full license information.

using System;
using System.Collections.Generic;
using System.Linq;
using System.Security.Cryptography;
using System.Text;

using Microsoft.Strings.Interop;

namespace Microsoft.CodeAnalysis.Sarif.PatternMatcher.Sdk
{
    public struct Fingerprint
    {
        public const string IdKeyName = "id";
        public const string UriKeyName = "uri";
        public const string HostKeyName = "host";
        public const string PortKeyName = "port";
        public const string SecretKeyName = "secret";
        public const string PlatformKeyName = "platform";
        public const string ResourceKeyName = "resource";
        public const string ThumbprintKeyName = "thumbprint";

        private const char RightBracketReplacement = '\t';
        private const string HashKey = "7B2FD4B8B55B49428DBFB22C9E61D817";

        private const string Base64EncodingSymbolSet =
            "ABCDEFGHIJKLMNOPQRSTUVWXYZabcdefghijklmnopqrstuvwxyz0123456789+/";

        private static readonly HashSet<string> s_emptyDenyList = new HashSet<string>();
        private static readonly byte[] HashKeyBytes = Encoding.UTF8.GetBytes(HashKey);

        private static readonly HashSet<string> s_assetOnlyKeys =
            new HashSet<string>(new string[]
            {
                PlatformKeyName,
            });

        private static readonly HashSet<string> s_secretKeys =
            new HashSet<string>(new string[]
            {
                SecretKeyName,
            });

        public Fingerprint(string fingerprintText, bool validate = true)
        {
            SecretSymbolSetCount = 0;

<<<<<<< HEAD
            Id = Host = Uri = Port = Id = Secret = Platform = Resource = Thumbprint = null;
=======
            Id = Host = Uri = Port = Secret = Platform = Resource = Thumbprint = null;
>>>>>>> b2a59508

            fingerprintText = fingerprintText ??
                throw new ArgumentNullException(nameof(fingerprintText));

            try
            {
                Parse(fingerprintText);
            }
            catch (Exception e)
            {
                throw new ArgumentException(
                    $"'{e.GetType().Name}' exception raised parsing potentially malformed " +
                    $"fingerprint: '{fingerprintText}'. Exception message: '{e.Message}'",
                    nameof(fingerprintText));
            }

            if (validate)
            {
                string computedFingerprint = this.GetComprehensiveFingerprintText();
                if (!computedFingerprint.Equals(fingerprintText))
                {
                    throw new ArgumentException(
                        $"Fingerprint did not round-trip. Ensure properties are in sorted order, that " +
                        $"there are no spaces between components, etc. Initializer was '{fingerprintText}'. " +
                        $"Valid computed fingerprint was '{computedFingerprint}'.",
                        nameof(fingerprintText));
                }
            }
        }

        private enum ParseState
        {
            GatherKeyOpen = 0,
            GatherKeyName,
            GatherValue,
        }

        public string Id { get; set; }

        public string Uri { get; set; }

        public string Host { get; set; }

        public string Port { get; set; }

        public string Secret { get; set; }

        public string Resource { get; set; }

        public string Platform { get; set; }

        public string Thumbprint { get; set; }

        /// <summary>
        /// Gets or sets a value that is the count of the valid symbols that
        /// may appear in the fingerprint element that represents an actual
        /// secret, such as a password or key. This value, when present, will
        /// be used to compute the rank of the fingerprint (which is itself
        /// the normalized Shannon entropy of the key or password).
        /// </summary>
        public int SecretSymbolSetCount { get; set; }

        public static bool operator ==(Fingerprint op1, Fingerprint op2)
        {
            return op1.Equals(op2);
        }

        public static bool operator !=(Fingerprint op1, Fingerprint op2)
        {
            return !op1.Equals(op2);
        }

        /// <summary>
        /// Normalized specific Shannon entropy. See https://rosettacode.org/wiki/Entropy.
        /// </summary>
        /// <param name="input">Input string to be analyzed.</param>
        /// <param name="countOfPossibleSymbols">Count of possible symbols.</param>
        /// <returns>A normalized specific Shannon entropy level for the input string.</returns>
        public static double ShannonEntropy(string input, int countOfPossibleSymbols)
        {
            double entropy = 0;

            if (string.IsNullOrWhiteSpace(input)) { return entropy; }

            var charCounts = new Dictionary<char, double>();

            foreach (char ch in input)
            {
                charCounts.TryGetValue(ch, out double count);
                charCounts[ch] = ++count;
            }

            foreach (char ch in charCounts.Keys)
            {
                double count = charCounts[ch];
                double frequency = count / input.Length;
                entropy += -(frequency * Math.Log(frequency, countOfPossibleSymbols));
            }

            return entropy;
        }

        public string GetComprehensiveFingerprintText() => ToString(this, denyList: s_emptyDenyList);

        public string GetAssetFingerprintText() => ToString(this, denyList: s_secretKeys);

        public string GetValidationFingerprintText() => ToString(this, denyList: s_assetOnlyKeys);

        public string GetValidationFingerprintHashText()
        {
            string validationFingerprint = ToString(this, denyList: s_assetOnlyKeys);
            return ComputeHash(validationFingerprint);
        }

        /// <summary>
        /// A ranking of the validity of this fingerprint, as measured solely by the
        /// normalized shannon entropy of the elements of the fingerprint that comprise
        /// the password or key (where we can expect a high degree of entropy for an
        /// actual, randomly generated value).
        /// </summary>
        /// <returns>
        /// The normalized Shannon entropy of the fingerprint secret, expressed
        /// as value from 0.0 to 100.0, inclusive. A value of -1.0 indicates that
        /// no meaningful rank value could be generated.
        /// </returns>
        public double GetRank()
        {
            int symbolSetCount = Base64EncodingSymbolSet.Length;

            symbolSetCount = SecretSymbolSetCount > 0 ? SecretSymbolSetCount : 128;

            if (!string.IsNullOrEmpty(this.Secret))
            {
                return ShannonEntropy(this.Secret, symbolSetCount) * 100;
            }

            return -1.0;
        }

#pragma warning disable SA1107 // Code should not contain multiple statements on one line

        public void SetProperty(string keyName, string value)
        {
            switch (keyName)
            {
                case IdKeyName: { Id = value; break; }
                case SecretKeyName: { Secret = value; break; }
                case UriKeyName: { Uri = value; break; }
                case HostKeyName: { Host = value; break; }
                case PortKeyName: { Port = value; break; }
                case PlatformKeyName: { Platform = value; break; }
                case ResourceKeyName: { Resource = value; break; }
                case ThumbprintKeyName: { Thumbprint = value; break; }
                default: throw new ArgumentOutOfRangeException(nameof(keyName));
            }
        }

#pragma warning restore SA1107

        public override string ToString()
        {
            return ToString(this, s_emptyDenyList);
        }

        public override bool Equals(object obj)
        {
            return obj is Fingerprint equatable &&
                Id == equatable.Id &&
                Secret == equatable.Secret &&
                Uri == equatable.Uri &&
                Host == equatable.Host &&
                Port == equatable.Port &&
<<<<<<< HEAD
                Id == equatable.Id &&
=======
>>>>>>> b2a59508
                Platform == equatable.Platform &&
                Resource == equatable.Resource &&
                Thumbprint == equatable.Thumbprint;
        }

        public override int GetHashCode()
        {
            int result = 17;
            unchecked
            {
                if (this.Id != null)
                {
                    result = (result * 31) + this.Id.GetHashCode();
                }

                if (this.Uri != null)
                {
                    result = (result * 31) + this.Uri.GetHashCode();
                }

                if (this.Host != null)
                {
                    result = (result * 31) + this.Host.GetHashCode();
                }

                if (this.Port != null)
                {
                    result = (result * 31) + this.Port.GetHashCode();
                }

<<<<<<< HEAD
                if (this.Id != null)
                {
                    result = (result * 31) + this.Id.GetHashCode();
                }

=======
>>>>>>> b2a59508
                if (this.Secret != null)
                {
                    result = (result * 31) + this.Secret.GetHashCode();
                }

                if (this.Platform != null)
                {
                    result = (result * 31) + this.Platform.GetHashCode();
                }

                if (this.Resource != null)
                {
                    result = (result * 31) + this.Resource.GetHashCode();
                }

                if (this.Thumbprint != null)
                {
                    result = (result * 31) + this.Thumbprint.GetHashCode();
                }
            }

            return result;
        }

        internal static string ToString(Fingerprint f, ISet<string> denyList)
        {
            denyList ??= s_emptyDenyList;

            var components = new Dictionary<string, string>(3);

            // These need to remain in alphabetical order.
            if (!string.IsNullOrEmpty(f.Host) && !denyList.Contains(HostKeyName))
            {
                components.Add(HostKeyName, $"[{HostKeyName}={f.Host.Trim()}]");
            }

            if (!string.IsNullOrEmpty(f.Id) && !denyList.Contains(IdKeyName))
            {
                components.Add(IdKeyName, $"[{IdKeyName}={f.Id.Trim()}]");
            }

            if (!string.IsNullOrEmpty(f.Platform) && !denyList.Contains(PlatformKeyName))
            {
                components.Add(PlatformKeyName, $"[{PlatformKeyName}={f.Platform.Trim()}]");
            }

            if (!string.IsNullOrEmpty(f.Port) && !denyList.Contains(PortKeyName))
            {
                components.Add(PortKeyName, $"[{PortKeyName}={f.Port.Trim()}]");
            }

            if (!string.IsNullOrEmpty(f.Resource) && !denyList.Contains(ResourceKeyName))
            {
                components.Add(ResourceKeyName, $"[{ResourceKeyName}={f.Resource.Trim()}]");
            }

            if (!string.IsNullOrEmpty(f.Secret) && !denyList.Contains(SecretKeyName))
            {
                components.Add(SecretKeyName, $"[{SecretKeyName}={f.Secret.Trim()}]");
            }

            if (!string.IsNullOrEmpty(f.Thumbprint) && !denyList.Contains(ThumbprintKeyName))
            {
                components.Add(ThumbprintKeyName, $"[{ThumbprintKeyName}={f.Thumbprint.Trim()}]");
            }

            if (!string.IsNullOrEmpty(f.Uri) && !denyList.Contains(UriKeyName))
            {
                components.Add(UriKeyName, $"[{UriKeyName}={f.Uri.Trim()}]");
            }

            return components.Count > 0 ?
                string.Concat(components.Where(c => !string.IsNullOrEmpty(c.Value)).OrderBy(c => c.Key).Select(v => v.Value)) :
                string.Empty;
        }

        internal void Parse(string fingerprintText)
        {
            ParseState parseState = ParseState.GatherKeyOpen;
            string currentKey = null;

            var keys = new HashSet<string>();

            for (int i = 0; i < fingerprintText.Length; i++)
            {
                switch (parseState)
                {
                    case ParseState.GatherKeyOpen:
                    {
                        while (fingerprintText[i] != '[') { i++; }
                        parseState = ParseState.GatherKeyName;
                        break;
                    }

                    case ParseState.GatherKeyName:
                    {
                        int keyNameStart = i;
                        while (fingerprintText[i] != '=') { i++; }
                        currentKey = fingerprintText.Substring(keyNameStart, i - keyNameStart);

                        if (keys.Contains(currentKey))
                        {
                            throw new ArgumentException($"The '{currentKey}' key name is duplicated in the fingerprint.");
                        }

                        keys.Add(currentKey);

                        parseState = ParseState.GatherValue;
                        break;
                    }

                    case ParseState.GatherValue:
                    {
                        int valueStart = i;
                        while (fingerprintText[i] != ']' || (i + 1 < fingerprintText.Length && fingerprintText[i + 1] != '[')) { i++; }
                        string value = fingerprintText.Substring(valueStart, i - valueStart);
                        parseState = ParseState.GatherKeyOpen;
                        SetProperty(currentKey, value);
                        break;
                    }
                }
            }
        }

        private static string ComputeHash(string matchContent)
        {
            if (string.IsNullOrEmpty(matchContent)) { return string.Empty; }
            byte[] buffer = null;

            using (SHA256 hasher = SHA256Managed.Create())
            {
                // UTF-8 encoded value
                var content8 = String8.Convert(matchContent, ref buffer);

                // With pre-pended salt
                hasher.TransformBlock(HashKeyBytes, 0, HashKeyBytes.Length, HashKeyBytes, 0);

                hasher.TransformFinalBlock(content8.Array, content8.Index, content8.Length);

                // Reported as lowercase hex rather than base64
                byte[] hash = hasher.Hash;
                StringBuilder text = new StringBuilder(hash.Length / 2);
                foreach (byte b in hash)
                {
                    text.Append(b.ToString("x2"));
                }

                return text.ToString();
            }
        }
    }
}<|MERGE_RESOLUTION|>--- conflicted
+++ resolved
@@ -47,11 +47,7 @@
         {
             SecretSymbolSetCount = 0;
 
-<<<<<<< HEAD
-            Id = Host = Uri = Port = Id = Secret = Platform = Resource = Thumbprint = null;
-=======
             Id = Host = Uri = Port = Secret = Platform = Resource = Thumbprint = null;
->>>>>>> b2a59508
 
             fingerprintText = fingerprintText ??
                 throw new ArgumentNullException(nameof(fingerprintText));
@@ -224,10 +220,6 @@
                 Uri == equatable.Uri &&
                 Host == equatable.Host &&
                 Port == equatable.Port &&
-<<<<<<< HEAD
-                Id == equatable.Id &&
-=======
->>>>>>> b2a59508
                 Platform == equatable.Platform &&
                 Resource == equatable.Resource &&
                 Thumbprint == equatable.Thumbprint;
@@ -258,14 +250,6 @@
                     result = (result * 31) + this.Port.GetHashCode();
                 }
 
-<<<<<<< HEAD
-                if (this.Id != null)
-                {
-                    result = (result * 31) + this.Id.GetHashCode();
-                }
-
-=======
->>>>>>> b2a59508
                 if (this.Secret != null)
                 {
                     result = (result * 31) + this.Secret.GetHashCode();
