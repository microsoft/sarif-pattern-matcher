--- conflicted
+++ resolved
@@ -31,13 +31,8 @@
 - DEP: Update `SEC101/003.GoogleApiKey` in `Security` validating Google API key using HTTP requests.
 - DEP: Update `SEC101/006.GitHubLegacyPat` in `Security` validating GitHub PAT using HTTP requests and remove the `Octokit.dll` from `refs` folder.
 - DEP: Update `SEC101/008.AwsCredentials` in `Security` validating AWS credentials using HTTP requests.
-<<<<<<< HEAD
-- DEP: Remove `AWSSDK.IdentityManagement` Nuget package from `Security`.
-- DEP: Remove `GoogleApi` Nuget package from `Security`.
-=======
 - DEP: Remove `AWSSDK.IdentityManagement` from `Security`.
 - DEP: Remove `GoogleApi` NuGet package from `Security`.
->>>>>>> ba8fde2a
 
 ## v4.5.1 5/31/2023
 - DEP: Update SARIF SDK submodule from [441fa8b to dd8b7b8](https://github.com/microsoft/sarif-sdk/compare/441fa8b..dd8b7b8). [Full SARIF SDK release history](https://github.com/microsoft/sarif-sdk/blob/dd8b7b8/ReleaseHistory.md). Additional eventing work.
