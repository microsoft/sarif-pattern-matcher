# Release History

## Definitions
- NR  => New rule.
- DEP => Update dependency.
- BRK => General breaking change.
- BUG => General bug fix.
- NEW -> New feature.
- PRF => Performance work.
- FCR => Fingerprint change or refactor.
- RRR => Rule rename or refactor.
- FPC => Regex candidate reduction.
- FNC => Regex candidate increase.
- FPS => False positive reduction in static analysis.
- FNS => False negative reduction in static analysis.
- FPD => False positive reduction in dynamic analysis.
- FND => False negative reduction in dynamic analysis.
- UER => Eliminate unhandled exceptions in rule.
- UEE => Eliminate unhandled exceptions in engine.

<<<<<<< HEAD
## v4.5.2 Unreleased
- RRR: Update `SEC101/008.AwsCredentials` in `Security` validating AWS credentials using HTTP requests.
- DEP: Remove `AWSSDK.IdentityManagement` from `Security`.
=======
## v4.5.2 6/7/2023
- DEP: Code Cleanup using existing `.editorconfig` - Minimum changes made to suppress existing warnings for non-discussed guidelines. [#765](https://github.com/microsoft/sarif-pattern-matcher/pull/765)
>>>>>>> f542292c

## v4.5.1 5/31/2023
- DEP: Update SARIF SDK submodule from [441fa8b to dd8b7b8](https://github.com/microsoft/sarif-sdk/compare/441fa8b..dd8b7b8). [Full SARIF SDK release history](https://github.com/microsoft/sarif-sdk/blob/dd8b7b8/ReleaseHistory.md). Additional eventing work.

## v4.5.0 5/16/2023
- DEP: Update SARIF SDK submodule from [51ae42 to 441fa8b](https://github.com/microsoft/sarif-sdk/compare/51ae42..441fa8b). [Full SARIF SDK release history](https://github.com/microsoft/sarif-sdk/blob/441fa8b/ReleaseHistory.md). Adds version control provenance.
- NEW: Added ETW event tracing support.

## v4.4.1 5/9/2023
- BRK: Disable `SEC101/047.CratesApiKey`. Current dynamic validator returns status code 200 to all tokens. No API endpoint seems to return different status codes to distinguish between valid and invalid API Keys
- NEW: Provide new `AnalyzeContext.SniffRegex` property that applies a pre-filter contents regex to all scan targets, when configured. https://github.com/microsoft/sarif-pattern-matcher/pull/756

## v4.3.10 04/19/2023
- DEP: Update SARIF SDK submodule from [36b4792 to 51ae42](https://github.com/microsoft/sarif-sdk/compare/36b4792..51ae42). [Full SARIF SDK release history](https://github.com/microsoft/sarif-sdk/blob/51ae42/ReleaseHistory.md).
- NEW: Added `QueryString` property to Fingerprint. [#751](https://github.com/microsoft/sarif-pattern-matcher/pull/751)

## v4.3.9 04/13/2023
- DEP: Update SARIF SDK submodule from [1ff3956 to 36b4792](https://github.com/microsoft/sarif-sdk/compare/1ff3956..36b4792). [Full SARIF SDK release history](https://github.com/microsoft/sarif-sdk/blob/36b4792/ReleaseHistory.md). Adds version control provenance.
- NEW: All `AnalyzeContext` parameters can now be expressed as XML configuration. [#750](https://github.com/microsoft/sarif-pattern-matcher/pull/750)
- BUG: We now report the anonymized base64-encoded secret (rather than it decoded form) for rules like `SEC101/102.AdoPat` with this support. [#750](https://github.com/microsoft/sarif-pattern-matcher/pull/750)
- BUG: Remove unnecessary `Test.Utilities.Sarif` reference from `Sarif.PatternMatcher` project. This test binary isn't built into our tool NuGet package and the erroneous reference causes missing file messages in some contexts. [#749](https://github.com/microsoft/sarif-pattern-matcher/pull/749)

## v4.3.8 Released 04/06/2023
- BRK: `ValidationResult` constructor now sets `ValidationState` to `Unknown`. [#733](https://github.com/microsoft/sarif-pattern-matcher/pull/733)
- BRK: `ValidatorBase.ReturnUnhandledException` now requires an `asset` parameter. [#736](https://github.com/microsoft/sarif-pattern-matcher/pull/736)
- BUG: Consistently report asset data (which may be the truncated secret) when reporting unhandled exceptions in dynamic validators. [#736](https://github.com/microsoft/sarif-pattern-matcher/pull/736)
- BUG: Properly report command-line help rather than raising `IndexOutOfRangeException` when invoking tool with no arguments. [#743](https://github.com/microsoft/sarif-pattern-matcher/pull/743)
- BUG: We do not flow `--redact-secrets` argument properly to analysis. [#746](https://github.com/microsoft/sarif-pattern-matcher/pull/746)
- NEW: All secret detecting rules now provide a `sarif/uiLabel` value in the property bag that represents a human-readable UX label for the check. [#743](https://github.com/microsoft/sarif-pattern-matcher/pull/743)
- NEW: All `AnalyzeOptions` properties now settable. [#746](https://github.com/microsoft/sarif-pattern-matcher/pull/746)

## v4.3.7 Released 03/22/2023
- DEP: Update SARIF SDK submodule from [53b0246 to 1ff3956](https://github.com/microsoft/sarif-sdk/compare/53b0246..1ff3956). [Full SARIF SDK release history](https://github.com/microsoft/sarif-sdk/blob/1ff3956/src/ReleaseHistory.md). Adds version control provenance.
- BRK: SARIF SDK update changes `--automationId` and `--automationGuid` command-line arguments to `--automation-id` and `--automation-guid`. [#732](https://github.com/microsoft/sarif-pattern-matcher/pull/732)
- BRK: `--search-definitions`/`-s` argument deprecated in favor of `plugin`/`-p`. [Full SARIF SDK release history](https://github.com/microsoft/sarif-sdk/blob/6c5825c/src/ReleaseHistory.md). Adds version control provenance.
- BUG: Resolve bug where console failed to emit `Note` messages. [#732](https://github.com/microsoft/sarif-pattern-matcher/pull/732)

## v4.3.5 Released 03/21/2023
- DEP: Update SARIF SDK submodule from [39ea626 to 53b0246](https://github.com/microsoft/sarif-sdk/compare/39ea626..53b0246). [Full SARIF SDK release history](https://github.com/microsoft/sarif-sdk/blob/53b0246/src/ReleaseHistory.md). Adds version control provenance.
- BRK: `AnalyzeOptions` `DynamicValidation`, `DisableDynamicValidationCaching`, `EnhancedReporting`, `Retry` and `RedactSecrets` properties are now `bool?'. [#727](https://github.com/microsoft/sarif-pattern-matcher/pull/727)
- BRK: Obsolete `--file-size-in-kb` argument removed. [#727](https://github.com/microsoft/sarif-pattern-matcher/pull/727)
- RRR: Updated `SEC101/016.StripeApiKey` rule to only handle live standard keys. Moved live restricted keys and test standard/restricted keys to new rules. [#721](https://github.com/microsoft/sarif-pattern-matcher/pull/721)
- FPC: Updated `SEC101/016.StripeApiKey` regular expression to only consider keys with random part of length 24, 34, or 99+. [#721](https://github.com/microsoft/sarif-pattern-matcher/pull/721)
- NR : Added `SEC101/051.StripeTestApiKey` rule with dynamic validation. [#721](https://github.com/microsoft/sarif-pattern-matcher/pull/721)
- NR : Added `SEC101/052.StripeLiveRestrictedApiKey` rule with dynamic validation. [#721](https://github.com/microsoft/sarif-pattern-matcher/pull/721)
- NR : Added `SEC101/053.StripeTestRestrictedApiKey` rule with dynamic validation. [#721](https://github.com/microsoft/sarif-pattern-matcher/pull/721)

## v4.3.3 Released 03/16/2023
- BUG: JSON logical location `fullyQualifiedName` properties incorrect when scan returns results in a different order than they occur in the file. [#726](https://github.com/microsoft/sarif-pattern-matcher/pull/726)

## v4.3.2 Released 03/15/2023
- BRK: Remove `AnalyzeContext.FileRegionsCache` property. The cache is now produced and managed by the scan engine. [#725](https://github.com/microsoft/sarif-pattern-matcher/pull/725)
- DEP: Update SARIF SDK submodule from [98d2d25 to 39ea626](https://github.com/microsoft/sarif-sdk/compare/98d2d25..39ea626). [Full SARIF SDK release history](https://github.com/microsoft/sarif-sdk/blob/39ea626/src/ReleaseHistory.md).

## v4.3.1 Released 03/14/2023
- DEP: Update SARIF SDK submodule from [420fe9c to 98d2d25](https://github.com/microsoft/sarif-sdk/compare/420fe9c..98d2d25). [Full SARIF SDK release history](https://github.com/microsoft/sarif-sdk/blob/420fe9c/src/ReleaseHistory.md).
- DEP: Remove MongoDB.Driver from `Security`.
- DEP: Update `System.Data.SqlClient` from 4.7.0 to 4.8.5. [#698](https://github.com/microsoft/sarif-pattern-matcher/pull/698)
- NEW: Add `ContainsDigitAndLetter`, `ContainsLowercaseAndUppercaseLetter` and other text evaluation functions to `ExtensionMethods`. [#722](https://github.com/microsoft/sarif-pattern-matcher/pull/722)
- BUG: Various fixes to allow for in-memory analysis and logging.

## v4.2.0 Released 03/07/2023
- DEP: Update SARIF SDK submodule from [2f79183 to 420fe9c](https://github.com/microsoft/sarif-sdk/compare/2f79183..420fe9c). [Full SARIF SDK release history](https://github.com/microsoft/sarif-sdk/blob/420fe9c/src/ReleaseHistory.md).
- BUG: Dependency update above resolve an issue where `IAnalysisLogger.AnalyzeTarget` callbacks did not occur.

## v4.1.0 Released 03/01/2023
- DEP: Update SARIF SDK submodule from [615a31a to 2f79183](https://github.com/microsoft/sarif-sdk/compare/615a31a..2f79183). [Full SARIF SDK release history](https://github.com/microsoft/sarif-sdk/blob/2f79183/src/ReleaseHistory.md).

## v4.0.0 Released 02/28/2023
- BRK: This change switches to a new, highly-context driven API provided by the SARIF driver framework.
- DEP: Update SARIF SDK submodule from [ec93dcc to 615a31a](https://github.com/microsoft/sarif-sdk/compare/ec93dcc..615a31a). [Full SARIF SDK release history](https://github.com/microsoft/sarif-sdk/blob/615a31a/src/ReleaseHistory.md).
- BUG: Eliminate `IndexOutOfRangeException` error invoking `Sarif.PatternMatcher.Cli.exe` with no arguments.
- Re-enable `SEC101/029.AlibabaCloudCredentials` in `Security` removing AlibabaCloud SDK reference.
- FPS: Eliminate `SEC101/047.CratesApiKey` false positives due to bad prefix regex pattern. [#713](https://github.com/microsoft/sarif-pattern-matcher/pull/713)

## v3.0.2 Released 02/14/2023
- Update SARIF SDK submodule from [fdb2545 to ec93dcc](https://github.com/microsoft/sarif-sdk/compare/fdb2545..ec93dcc). [Full SARIF SDK release history](https://github.com/microsoft/sarif-sdk/blob/ec93dcc/src/ReleaseHistory.md).

## v3.0.0 Released 02/02/2023
- DEP: Update SARIF SDK submodule from [24c773b to fdb2545](https://github.com/microsoft/sarif-sdk/compare/31f49b2..fdb2545). [Full SARIF SDK release history](https://github.com/microsoft/sarif-sdk/blob/fdb2545/src/ReleaseHistory.md).
- DEP: Update `spam` executable and dotnet library name to Sarif.PatternMatcher.Cli. 
- DEP: Update `Microsoft.Security.Utilities` to [v1.4.0](https://github.com/microsoft/security-utilities/releases/tag/v1.4.0). [#662](https://github.com/microsoft/sarif-pattern-matcher/pull/662)
- DEP: Upgrade `Microsoft.Security.Utilities` from 1.1.0 to 1.3.0. [#642](https://github.com/microsoft/sarif-pattern-matcher/pull/642)
- DEP: Sarif.PatternMatcher projects will start using a fixed version of `RE2.Managed` and `Strings.Interop`. [#638](https://github.com/microsoft/sarif-pattern-matcher/pull/638)
- BRK: Properly introduce fingerprint versioned hierarchical strings (according to the [SARIF spec](https://docs.oasis-open.org/sarif/sarif/v2.1.0/os/sarif-v2.1.0-os.html#_Toc34317441)) by updating `/current` component to `/v0`. 
- BRK: Remove non-functional `multiline` argument from command-line. This argument should simply be removed from all command-lines.
- BRK: Remove `file-size-in-kb` argument. Its use should be replaced by `max-file-size-in-kb`, a more descriptive name we pick up from the SARIF driver framework.
- BRK: Fix bug resulting in static validators returning `FailureLevel.Note` despite configured `FailureLevel`. [#645](https://github.com/microsoft/sarif-pattern-matcher/pull/645)
- BRK: Rename `SEC101/050.IdentifiableNpmLegacyAuthorToken` to `SEC101/050.NpmIdentifiableAuthorToken` [#683](https://github.com/microsoft/sarif-pattern-matcher/pull/683)
- BRK: Rename `SEC101/017.NpmAuthorToken` to `SEC101/017.NpmAuthorToken` [#683](https://github.com/microsoft/sarif-pattern-matcher/pull/683)
- BRK: Rename `SEC101/006.GitHubPat` to `SEC101/006.GitHubLegacyPat` [#678](https://github.com/microsoft/sarif-pattern-matcher/pull/678)
- BRK: Disable `SEC101/029.AlibabaCloudCredentials` which throws ScanErrors with message: 
	>ValidationError:Could not load file or assembly 'AlibabaCloud.OpenApiClient, Version=0.1.4.0, Culture=neutral, PublicKeyToken=null' or one of its dependencies. A strongly-named assembly is required. (Exception from HRESULT: 0x80131044)
  These exceptions are caused by incompatibilities between Alibaba code and .Net core 3.1 and 6.0. Will restore rule when dependencies are updated. [#700](https://github.com/microsoft/sarif-pattern-matcher/pull/700)
- RRR: Rename `SEC101/050.IdentifiableNpmLegacyAuthorToken` to `SEC101/050.NpmIdentifiableAuthorToken` [#683](https://github.com/microsoft/sarif-pattern-matcher/pull/683)
- RRR: Rename `SEC101/017.NpmAuthorToken` to `SEC101/017.NpmAuthorToken` [#683](https://github.com/microsoft/sarif-pattern-matcher/pull/683)
- RRR: Rename `SEC101/006.GitHubPat` to `SEC101/006.GitHubLegacyPat` [#678](https://github.com/microsoft/sarif-pattern-matcher/pull/678)
- FNS: Edit `SEC101/028.PlaintextPassword` regular expression to include scenarios where a variable name is used instead of string (added `*` after `["']`).
- BUG: Update search definitions probing logic to look for file alongside the client tool.
- BUG: Resolve `OutofMemoryException` and `NullReferenceException' failures resulting from a failure to honor file size scan limits set by `--file-size-in-kb` argument and updated Sarif.Sdk submodule to commit [ce8c5cb12d29aa407d0bf98f5fa2c764ec7fb65b](https://github.com/microsoft/sarif-sdk/commit/ce8c5cb12d29aa407d0bf98f5fa2c764ec7fb65b). [#621](https://github.com/microsoft/sarif-pattern-matcher/pull/621)
- BUG: Resolve SAL Modernization Plugin capture group showing incorrect region properties in SARIF. [#626](https://github.com/microsoft/sarif-pattern-matcher/pull/626)
- BUG: Fix false negative when `SearchSkimmer` is invoked directly and `MaxFileSizeInKilobytes` is not set. This will now default to approximately 10MB. [#637](https://github.com/microsoft/sarif-pattern-matcher/pull/637)
- BUG: Loosen `Newtonsoft.Json` minimum version requirement to 12.0.3 for `Sarif.PatternMatcher` project. [#644](https://github.com/microsoft/sarif-pattern-matcher/pull/644)
- NEW: Allow rule disabling from definitions file by adding `"RuleEnabledState: "Disabled""` to rule MatchExpression.
- NEW: Support persisting CodeQL rolling hash partial fingerprints to SARIF output.

## *v1.10.0*
- BRK: Change fingerprint naming conventions and add new unique secret fingerprint (and opaque unique fingerprint hash).
- BUG: RE2.Native will now compile in all environments with the latest Windows SDK 10.0.* installed. [#607](https://github.com/microsoft/sarif-pattern-matcher/pull/607). Our current release pipelines build NuGet packages with Windows SDK version 10.0.22000.
- NEW: Enable response file parsing provided by driver framework. Arguments (e.g., '@Commands.rsp') prefixed with a '@' character will be evaluated as a file path to a text file that contains commands to be injected on the command-line. 

## *v1.9.0*
- DEP: Upgrade `MongoDB.Driver` from 2.13.1 to 2.15.0 and Microsoft.AspNetCore.Http from 2.1.0 to 2.2.0. [#608](https://github.com/microsoft/sarif-pattern-matcher/pull/608)
- DEP: Upgrade `Sarif.Sdk` from 2.4.13 to [2.4.15](https://github.com/microsoft/sarif-sdk/blob/v2.4.15/src/ReleaseHistory.md) by updating submodule to commit [9f0eed7549736b28d59a2e93f443ba47e3bd978e](https://github.com/microsoft/sarif-sdk/commit/9f0eed7549736b28d59a2e93f443ba47e3bd978e). [#612](https://github.com/microsoft/sarif-pattern-matcher/pull/612)
- NR : Adding Url rule in the plugin `ReviewPotentiallySensitiveData`. [#611](https://github.com/microsoft/sarif-pattern-matcher/pull/611)

## *v1.8.0*
- BUG: Resolve `InvalidOperationException` and `IndexOutOfRange` exceptions in `StaticValidatorBase.IsValidStatic` due to unsafe use of HashSet<string> class. [#595](https://github.com/microsoft/sarif-pattern-matcher/pull/585)
- NR : Add `SEC101/048.SlackWorkflow` rule with dynamic validation. [#585](https://github.com/microsoft/sarif-pattern-matcher/pull/585)
- NR : Add `SEC101/049.TelegramBotToken` rule with dynamic validation. [#587](https://github.com/microsoft/sarif-pattern-matcher/pull/587)
- NR : Add `SEC101/017.NpmLegacyAuthorToken` rule with dynamic validation. [#588](https://github.com/microsoft/sarif-pattern-matcher/pull/588)
- NEW: Provide `automationId`, `automationGuid`, and `postUri` in the `analyze` command. [#586](https://github.com/microsoft/sarif-pattern-matcher/pull/586)
    
## *v1.5.0-g9f639c22c7*
- FPC: Improving RabbitMQ regex (removing new lines and spaces) from secret. [#548](https://github.com/microsoft/sarif-pattern-matcher/pull/548)
- FND: Improving `SEC101/018.TwilioCredentials` dynamic validation for test credentials. [#549](https://github.com/microsoft/sarif-pattern-matcher/pull/549)
- FPC: Normalizing regular expressions (`\s\n` got replaced by `\s`). Rules `SEC101/036.MySqlCredential`, `SEC101/037.SqlCredentials`, `SEC101/038.PostgreSqlCredentials` won't accept spaces in `id` and `secret`. [#550](https://github.com/microsoft/sarif-pattern-matcher/pull/550)
- SDK: Single match expression can run multiple regex types. [#553](https://github.com/microsoft/sarif-pattern-matcher/pull/553)
- FPC: Eliminate whitespace and commas from MongoDB match candidates (and resulting fingerprints). [#554](https://github.com/microsoft/sarif-pattern-matcher/pull/554)
- FPC: Improving regular expressions for rules `SEC101/036.MySqlCredentials`, `SEC101/038.PostgreSqlCredentials`, and `SEC101/041.RabbitMqCredentials` removing invalid characters (`,`, `=`, `|`, `&`, `[`, `]`, `>`) from `Id` and `Resource`. [#555](https://github.com/microsoft/sarif-pattern-matcher/pull/555)
- RRR: Improving `SEC101/025.SendGridApiKeyValidator` dynamic validator, replacing tcp for http calls, retrieving the scope of the key if available. [#562](https://github.com/microsoft/sarif-pattern-matcher/pull/562)

## *v1.5.0-alpha-0117-g136d47026e*
- NEW: Required properties will throw `KeyNotFoundException` if they do not exist. [#539](https://github.com/microsoft/sarif-pattern-matcher/pull/539)
- BUG: Tool should emit fixes with comprehensive region properties. [#540](https://github.com/microsoft/sarif-pattern-matcher/pull/540)
- NEW: Added `Fixes` property in SEC104 rules that provide only one option. [#541](https://github.com/microsoft/sarif-pattern-matcher/pull/541)
- UER: Reducing unhandled exceptions for the certificate rules. [#544](https://github.com/microsoft/sarif-pattern-matcher/pull/544)
- UER: Added a check for PostgreSql instances that are not reachable from external networks, reducing total unhandled exceptions. [#545](https://github.com/microsoft/sarif-pattern-matcher/pull/545)
  
## *v1.5.0-alpha-0109-gf687e5e98a*
- NR: Adding CratesApiKey rule with dynamic validation. [#531](https://github.com/microsoft/sarif-pattern-matcher/pull/531)
- Replacing `\b` to the correct border regular expression reducing false positives. [#533](https://github.com/microsoft/sarif-pattern-matcher/pull/533)
- Tool Improvement: Refactoring `ValidatorBase` in `StaticValidatorBase` and `DynamicValidatorBase`. [#534](https://github.com/microsoft/sarif-pattern-matcher/pull/534)

## *v1.5.0-alpha-0100-g6ee5829558*
- [6ee5829](https://github.com/microsoft/sarif-pattern-matcher/commit/6ee5829) Adding tests for NPM rule (#525)
- [640f7f6](https://github.com/microsoft/sarif-pattern-matcher/commit/640f7f6) Making HttpClient static again when not using in tests (#526)
- [4ca1e08](https://github.com/microsoft/sarif-pattern-matcher/commit/4ca1e08) Create Mock Http tests for Slack Tokens (#524)
- [e33d3ca](https://github.com/microsoft/sarif-pattern-matcher/commit/e33d3ca) Add mock http calls to DiscordValidatorTests (#523)
- [7b09519](https://github.com/microsoft/sarif-pattern-matcher/commit/7b09519) Enabling multiple threads for testing (#522)
- [f4bf0fa](https://github.com/microsoft/sarif-pattern-matcher/commit/f4bf0fa) Cleaning httpclient after test (#521)
- [9466ea6](https://github.com/microsoft/sarif-pattern-matcher/commit/9466ea6) Fixing collection name
- [358fef0](https://github.com/microsoft/sarif-pattern-matcher/commit/358fef0) Updating MockHelper and CommonAssemblyInfo (#520)
- [d7da9f5](https://github.com/microsoft/sarif-pattern-matcher/commit/d7da9f5) Crc helpers (#518)
- [285b41a](https://github.com/microsoft/sarif-pattern-matcher/commit/285b41a) Enabling GitHubAppCredentials dynamic validator (#516)
- [575a568](https://github.com/microsoft/sarif-pattern-matcher/commit/575a568) Rename CreateHttpClient to CreateOrUseCachedHttpClient (#517)
- [06ff25f](https://github.com/microsoft/sarif-pattern-matcher/commit/06ff25f) Add Square Credentials Dynamic Validator (#515)
- [6e9a22f](https://github.com/microsoft/sarif-pattern-matcher/commit/6e9a22f) Nuget refinement (#514)
- [23dc3fe](https://github.com/microsoft/sarif-pattern-matcher/commit/23dc3fe) Improving exception handling for Crypto rule (#513)

## *v1.5.0-alpha-0086-gfe5f68dd32*
- [fe5f68d](https://github.com/microsoft/sarif-pattern-matcher/commit/fe5f68d) Updating release notes and submodules (#511)
- [4cab00f](https://github.com/microsoft/sarif-pattern-matcher/commit/4cab00f) Test StripeKey should be warning (#510)
- [6874534](https://github.com/microsoft/sarif-pattern-matcher/commit/6874534) Fixing wrong resultlevelkind in cache (#509)
- [b0a590e](https://github.com/microsoft/sarif-pattern-matcher/commit/b0a590e) Adding AzureHosts to SqlCredentials (#508)
- [d2e8627](https://github.com/microsoft/sarif-pattern-matcher/commit/d2e8627) Removing false-positives from NugetCredential validator (#506)
- [1ee9698](https://github.com/microsoft/sarif-pattern-matcher/commit/1ee9698) Fix PostgreSQL to properly handle Azure hosts. (#507)
- [c69ae7a](https://github.com/microsoft/sarif-pattern-matcher/commit/c69ae7a) Fix MySQL to properly handle Azure hosts. (#505)
- [f161728](https://github.com/microsoft/sarif-pattern-matcher/commit/f161728) ValidationResult should always point to secret region (#504)
- [3d10479](https://github.com/microsoft/sarif-pattern-matcher/commit/3d10479) Improving docs (#503)
- [35f2f12](https://github.com/microsoft/sarif-pattern-matcher/commit/35f2f12) Added Validator for Discord API credentials (#501)
- [bfaf73f](https://github.com/microsoft/sarif-pattern-matcher/commit/bfaf73f) Updating crearting plugin docs (#502)
- [00d0792](https://github.com/microsoft/sarif-pattern-matcher/commit/00d0792) Move all regexes to same layout (#498)
- [70093ed](https://github.com/microsoft/sarif-pattern-matcher/commit/70093ed) Adding security policy (#500)
- [8d0596f](https://github.com/microsoft/sarif-pattern-matcher/commit/8d0596f) SqlCredential - Separating port from host (#499)
- [43d9847](https://github.com/microsoft/sarif-pattern-matcher/commit/43d9847) HelpUri should be configurable (#497)
- [7982b7f](https://github.com/microsoft/sarif-pattern-matcher/commit/7982b7f) Improving MySql and PostgreSql validator (#496)
- [3481bcf](https://github.com/microsoft/sarif-pattern-matcher/commit/3481bcf) Improving postgres regex
- [c6c3624](https://github.com/microsoft/sarif-pattern-matcher/commit/c6c3624) Fixing ArgumentException during ValidatingVisitor analysis (#495)

## *v1.5.0-alpha-0068-g5d32a6446f*

- [5d32a64](https://github.com/microsoft/sarif-pattern-matcher/commit/5d32a64) ValidatingVisitor should prefer v2 if exists (#494)

## *v1.5.0-alpha-0067-gaa1e470c62*

- [aa1e470](https://github.com/microsoft/sarif-pattern-matcher/commit/aa1e470) Removing Path from fingerprint hash if option enabled (#493)

## *v1.5.0-alpha-0066-ge3dc23555d*

- [e3dc235](https://github.com/microsoft/sarif-pattern-matcher/commit/e3dc235) Enable json fingerprint (#492)

## *v1.5.0-alpha-0065-g2c23518427*

- [2c23518](https://github.com/microsoft/sarif-pattern-matcher/commit/2c23518) Propagate changes in fingerprint after dynamic validation (#491)
- [8b9cfed](https://github.com/microsoft/sarif-pattern-matcher/commit/8b9cfed) Adding flag to persist path in asset fingerprint (#490)

## *v1.5.0-alpha-0063-g9868382c12*

- [9868382](https://github.com/microsoft/sarif-pattern-matcher/commit/9868382) Fixing AssetFingerprint when used in ValidatingVisitor (#489)
- [6f00a60](https://github.com/microsoft/sarif-pattern-matcher/commit/6f00a60) Provide alternate JSON fingerprint (#488)
- [b9b42ec](https://github.com/microsoft/sarif-pattern-matcher/commit/b9b42ec) Adding deprecated name to sarif (#485)
- [53013a8](https://github.com/microsoft/sarif-pattern-matcher/commit/53013a8) Preventing new dictionary allocation (#486)
- [36580c4](https://github.com/microsoft/sarif-pattern-matcher/commit/36580c4) Fixing shared properties (#484)

## *v1.5.0-alpha-0058-g154cef6547*

- [154cef6](https://github.com/microsoft/sarif-pattern-matcher/commit/154cef6) Fixing null reference, adding secret change (#483)
- [132a8ce](https://github.com/microsoft/sarif-pattern-matcher/commit/132a8ce) Fixing ValidatingVisitor exception (due to  renaming) (#482)
- [429e09f](https://github.com/microsoft/sarif-pattern-matcher/commit/429e09f) Changing asset fingerprint of GitHubPat rule (#481)
- [49e0989](https://github.com/microsoft/sarif-pattern-matcher/commit/49e0989) Improving ValidatingVisitor and regex (#480)
- [094ca63](https://github.com/microsoft/sarif-pattern-matcher/commit/094ca63) Catch FormatException when converting (#479)

## *v1.5.0-alpha-0053-gd852f2a085*

- [d852f2a](https://github.com/microsoft/sarif-pattern-matcher/commit/d852f2a) Fixing analyze database conversion (#478)
- [02a61d8](https://github.com/microsoft/sarif-pattern-matcher/commit/02a61d8) Renaming connectionString rules (#477)

## *v1.5.0-alpha-0051-ga2d0d590dc*

- [a2d0d59](https://github.com/microsoft/sarif-pattern-matcher/commit/a2d0d59) Improving NugetCredentials and Postgres regex (#476)

## *v1.5.0-alpha-0050-gb2e9608cc5*

- [b2e9608](https://github.com/microsoft/sarif-pattern-matcher/commit/b2e9608) Preparing release (#475)
- [b664d51](https://github.com/microsoft/sarif-pattern-matcher/commit/b664d51) Replacing Guid.NewGuid for ScanId (#474)
- [ad3a04e](https://github.com/microsoft/sarif-pattern-matcher/commit/ad3a04e) Improving cert validator (#473)
- [f63927a](https://github.com/microsoft/sarif-pattern-matcher/commit/f63927a) Postgres single line refactor (#472)
- [43db81e](https://github.com/microsoft/sarif-pattern-matcher/commit/43db81e) Improve SQL region selection. (#471)
- [0e3422e](https://github.com/microsoft/sarif-pattern-matcher/commit/0e3422e) MySQL single line refactor (#470)
- [21d86c8](https://github.com/microsoft/sarif-pattern-matcher/commit/21d86c8) Update azure-pipelines.yml for Azure Pipelines
- [e457fe2](https://github.com/microsoft/sarif-pattern-matcher/commit/e457fe2) Sql singleline (#469)
- [cf8144a](https://github.com/microsoft/sarif-pattern-matcher/commit/cf8144a) Author single-line, multicomponent analysis. (#466)
- [d4e28bf](https://github.com/microsoft/sarif-pattern-matcher/commit/d4e28bf) Enable FlexMatch.ToString() (#467)
- [37c80e9](https://github.com/microsoft/sarif-pattern-matcher/commit/37c80e9) Improving intrafile regex (#464)
- [3596c40](https://github.com/microsoft/sarif-pattern-matcher/commit/3596c40) Removing unnamed groups (#465)
- [6fe0618](https://github.com/microsoft/sarif-pattern-matcher/commit/6fe0618) Fixing NullReferenceException in FlexMatchComparer (#463)
- [8b53832](https://github.com/microsoft/sarif-pattern-matcher/commit/8b53832) Singleline regexes (#462)
- [bd853a7](https://github.com/microsoft/sarif-pattern-matcher/commit/bd853a7) Fixing HttpClient cache (#461)
- [cb3b499](https://github.com/microsoft/sarif-pattern-matcher/commit/cb3b499) Remove 'matchedPattern' argument from static validator phase. Instead… (#460)
- [a9846e1](https://github.com/microsoft/sarif-pattern-matcher/commit/a9846e1) Update SDK. (#458)
- [1e4e5b9](https://github.com/microsoft/sarif-pattern-matcher/commit/1e4e5b9) Adding postman validator (#456)
- [aa8f6e4](https://github.com/microsoft/sarif-pattern-matcher/commit/aa8f6e4) Applying intrafile refactor (#454)
- [c3d10e4](https://github.com/microsoft/sarif-pattern-matcher/commit/c3d10e4) Sarif update (#457)
- [3334a80](https://github.com/microsoft/sarif-pattern-matcher/commit/3334a80) Fixing maxmemory conversion for default value (#455)
- [ef718d6](https://github.com/microsoft/sarif-pattern-matcher/commit/ef718d6) Unhandled response code helper (#452)
- [0033e7d](https://github.com/microsoft/sarif-pattern-matcher/commit/0033e7d) Do not dispose HttpClient (#451)
- [95b153a](https://github.com/microsoft/sarif-pattern-matcher/commit/95b153a) Changing code coverage (#453)
- [cbde3c8](https://github.com/microsoft/sarif-pattern-matcher/commit/cbde3c8) Improve match efficiency. Provide two specific examples. (#447)
- [438ef03](https://github.com/microsoft/sarif-pattern-matcher/commit/438ef03) Adding retry and max-memory options (#445)
- [152e71b](https://github.com/microsoft/sarif-pattern-matcher/commit/152e71b) New intrafile analysis (#446)
- [9931610](https://github.com/microsoft/sarif-pattern-matcher/commit/9931610) Fixing coverage (#444)
- [e31a53c](https://github.com/microsoft/sarif-pattern-matcher/commit/e31a53c) Add test cases for ValidationResult (#443)

## *v1.5.0-alpha-0021-gd7197e02cd*

- [d7197e0](https://github.com/microsoft/sarif-pattern-matcher/commit/d7197e0) Replace file name in output with a truncated secret. (#442)

## *v1.5.0-alpha-0020-g427c4d51a5*

- [427c4d5](https://github.com/microsoft/sarif-pattern-matcher/commit/427c4d5) Update contributing (#441)
- [047e8be](https://github.com/microsoft/sarif-pattern-matcher/commit/047e8be) Add override index to ValidationResult (#431)
- [de0b97e](https://github.com/microsoft/sarif-pattern-matcher/commit/de0b97e) Git validator (#440)
- [5f93b47](https://github.com/microsoft/sarif-pattern-matcher/commit/5f93b47) Implement max memory option for RE2 regex (#438)
- [d9b3516](https://github.com/microsoft/sarif-pattern-matcher/commit/d9b3516) Switch from non-overlapping to overlapping matches (#439)

## *v1.5.0-alpha-0015-g11d2baa765*

- [11d2baa](https://github.com/microsoft/sarif-pattern-matcher/commit/11d2baa) updating sarif-sdk submodules (v2.4.8) (#437)
- [117a990](https://github.com/microsoft/sarif-pattern-matcher/commit/117a990) Analyze database command (#424)
- [5021fe8](https://github.com/microsoft/sarif-pattern-matcher/commit/5021fe8) Fixing empty text analysis (#436)
- [e6ff77c](https://github.com/microsoft/sarif-pattern-matcher/commit/e6ff77c) Refactor stringUtf8 (#435)
- [8918452](https://github.com/microsoft/sarif-pattern-matcher/commit/8918452) Replacing .NET regex for RE2 regex (#414)
- [86e60fa](https://github.com/microsoft/sarif-pattern-matcher/commit/86e60fa) Handle end match case (#434)
- [cdfb104](https://github.com/microsoft/sarif-pattern-matcher/commit/cdfb104) Fix issue in shared string interpretation. (#432)
- [fa2340f](https://github.com/microsoft/sarif-pattern-matcher/commit/fa2340f)  Convert UTF-8 match indices to UTF-16 (#433)
- [7732151](https://github.com/microsoft/sarif-pattern-matcher/commit/7732151) Fixing conversion (submodules) (#430)
- [02ace2a](https://github.com/microsoft/sarif-pattern-matcher/commit/02ace2a) Adding ownership message (submodules) (#429)
- [e749c7e](https://github.com/microsoft/sarif-pattern-matcher/commit/e749c7e) Updating FileRegionsCache (submodule) (#428)
- [780eeef](https://github.com/microsoft/sarif-pattern-matcher/commit/780eeef) Adding ownership from submodules (#427)
- [b1432e6](https://github.com/microsoft/sarif-pattern-matcher/commit/b1432e6) Improving kusto messages (submodule) (#426)
- [a72b8f0](https://github.com/microsoft/sarif-pattern-matcher/commit/a72b8f0) Updating kusto messages (sarif-sdk submodule) (#425)
- [fd92e6e](https://github.com/microsoft/sarif-pattern-matcher/commit/fd92e6e) Changing back to alpha (#423)

## *v1.4.0-g6e8cafe228*

- [6e8cafe](https://github.com/microsoft/sarif-pattern-matcher/commit/6e8cafe) Releasing stable version (#422)
- [a75ad6b](https://github.com/microsoft/sarif-pattern-matcher/commit/a75ad6b) NpmCredentialsValidator (#420)
- [886d4f5](https://github.com/microsoft/sarif-pattern-matcher/commit/886d4f5) Add test for different overlapping implementations (#419)
- [a34bb4d](https://github.com/microsoft/sarif-pattern-matcher/commit/a34bb4d) Updating sarif-sdk submodule (#421)
- [7700140](https://github.com/microsoft/sarif-pattern-matcher/commit/7700140) Improving RE2 performance (#416)
- [4d2de5d](https://github.com/microsoft/sarif-pattern-matcher/commit/4d2de5d) Fix handling of optional groups in RE2 wrapper (#417)
- [feedca5](https://github.com/microsoft/sarif-pattern-matcher/commit/feedca5) Fixing dynamic validation message (#415)
- [79d3e49](https://github.com/microsoft/sarif-pattern-matcher/commit/79d3e49) Updating sarif-sdk submodules (#413)
- [74dfe13](https://github.com/microsoft/sarif-pattern-matcher/commit/74dfe13) Implement multi-matching for named groups (#411)
- [abd2a9e](https://github.com/microsoft/sarif-pattern-matcher/commit/abd2a9e) Improving SecureApi rules (#412)
- [9dd53bd](https://github.com/microsoft/sarif-pattern-matcher/commit/9dd53bd) Fixing package vulnerability (#410)
- [23e3a33](https://github.com/microsoft/sarif-pattern-matcher/commit/23e3a33) Updating sarif-sdk submodules (#409)
- [cb6d799](https://github.com/microsoft/sarif-pattern-matcher/commit/cb6d799) Enable CodeCoverage when using EnableCoverage (#408)
- [dab173f](https://github.com/microsoft/sarif-pattern-matcher/commit/dab173f) Improving nuget rule (#407)
- [a2c2894](https://github.com/microsoft/sarif-pattern-matcher/commit/a2c2894) Improving MySql validator (#406)
- [8663b29](https://github.com/microsoft/sarif-pattern-matcher/commit/8663b29) Improving kusto query (#405)
- [0277921](https://github.com/microsoft/sarif-pattern-matcher/commit/0277921) Improving SAL messages (#404)

## *v1.4.0-alpha-0293-g5d749ed3d0*

- [5d749ed](https://github.com/microsoft/sarif-pattern-matcher/commit/5d749ed) Fixing command line (#403)

## *v1.4.0-alpha-0292-g333441a1c9*

- [333441a](https://github.com/microsoft/sarif-pattern-matcher/commit/333441a) Updating submodules (#402)

## *v1.4.0-alpha-0291-gb869932a54*

- [b869932](https://github.com/microsoft/sarif-pattern-matcher/commit/b869932) Improving SubId MessageStrings/RuleId handling (#401)
- [e6bc997](https://github.com/microsoft/sarif-pattern-matcher/commit/e6bc997) Enabling Pass in SearchDefinition (#398)
- [3922574](https://github.com/microsoft/sarif-pattern-matcher/commit/3922574) Add new validator for Nuget Credentials (#372)
- [ca6801b](https://github.com/microsoft/sarif-pattern-matcher/commit/ca6801b) Use 32-bit signed integers throughout implementation for named capturing groups (#397)
- [1eacbe3](https://github.com/microsoft/sarif-pattern-matcher/commit/1eacbe3) Update contributing (#396)
- [8862e0d](https://github.com/microsoft/sarif-pattern-matcher/commit/8862e0d) ResultLevelKind should be ref (#395)
- [d83a571](https://github.com/microsoft/sarif-pattern-matcher/commit/d83a571) sql/mysql validator improvement (#394)
- [d89253e](https://github.com/microsoft/sarif-pattern-matcher/commit/d89253e) Improving SAL message strings (#388)
- [86152e5](https://github.com/microsoft/sarif-pattern-matcher/commit/86152e5) Improving SQL regex (#393)
- [47d9052](https://github.com/microsoft/sarif-pattern-matcher/commit/47d9052) Refactor dynamic methods (#389)
- [e4a5c76](https://github.com/microsoft/sarif-pattern-matcher/commit/e4a5c76) ResultKindLevel refactor (#387)
- [7231b76](https://github.com/microsoft/sarif-pattern-matcher/commit/7231b76) named capturing groups using RE2 (#381)
- [e343b0b](https://github.com/microsoft/sarif-pattern-matcher/commit/e343b0b) Improving import-and-analyze command (#384)
- [45fceeb](https://github.com/microsoft/sarif-pattern-matcher/commit/45fceeb) Use file has as secret in file extension checks with no validator. (#385)

## *v1.4.0-alpha-0277-g74bb923045*

- [74bb923](https://github.com/microsoft/sarif-pattern-matcher/commit/74bb923) Improving mysql validator (#383)
- [a8c872f](https://github.com/microsoft/sarif-pattern-matcher/commit/a8c872f) Adding inactive account for slack (#382)

## *v1.4.0-alpha-0275-g6b3254faeb*

- [6b3254f](https://github.com/microsoft/sarif-pattern-matcher/commit/6b3254f) Refactoring fingerprint (#380)
- [273a4d5](https://github.com/microsoft/sarif-pattern-matcher/commit/273a4d5) Update HttpAuthorizationRequestHeaderValidator (#379)
- [5d04548](https://github.com/microsoft/sarif-pattern-matcher/commit/5d04548) Update mongo DB regex, add test case (#378)
- [ed6415e](https://github.com/microsoft/sarif-pattern-matcher/commit/ed6415e) Improving httpAuthorization (#377)
- [cb70ab2](https://github.com/microsoft/sarif-pattern-matcher/commit/cb70ab2) Fingerprint should not require Provider (#376)
- [860a33f](https://github.com/microsoft/sarif-pattern-matcher/commit/860a33f) Add debugging unit test (#369)
- [32da8f0](https://github.com/microsoft/sarif-pattern-matcher/commit/32da8f0) Add deprecated name to exported rules markdown. (#375)

## *v1.4.0-alpha-0268-gb482699566*

- [b482699](https://github.com/microsoft/sarif-pattern-matcher/commit/b482699) Fixing dll movements (#374)
- [6403c39](https://github.com/microsoft/sarif-pattern-matcher/commit/6403c39) Fixing CVE-2021-24112 (#373)
- [4ea05ca](https://github.com/microsoft/sarif-pattern-matcher/commit/4ea05ca) Import and analyze (#368)

## *v1.4.0-alpha-0265-g1ff44b1a6d*

- [1ff44b1](https://github.com/microsoft/sarif-pattern-matcher/commit/1ff44b1) Add regex for new GitHub PAT (#366)
- [15b2be7](https://github.com/microsoft/sarif-pattern-matcher/commit/15b2be7) Improving nupkg file movements (#370)
- [425ee1b](https://github.com/microsoft/sarif-pattern-matcher/commit/425ee1b) Updating submodules (#367)

## *v1.4.0-alpha-0262-gdbe94bb457*

- [dbe94bb](https://github.com/microsoft/sarif-pattern-matcher/commit/dbe94bb) Fixing indentation and twilio validator (#364)
- [ae0a3a2](https://github.com/microsoft/sarif-pattern-matcher/commit/ae0a3a2) Cloudant (#362)
- [52a9a5e](https://github.com/microsoft/sarif-pattern-matcher/commit/52a9a5e) Examine innerexception for timeouts (#361)
- [611a3bc](https://github.com/microsoft/sarif-pattern-matcher/commit/611a3bc) Enforce that no notifications are generated during file diff tests. (#360)
- [e1b3ff3](https://github.com/microsoft/sarif-pattern-matcher/commit/e1b3ff3) Update SDK API. (#359)
- [13ac5bb](https://github.com/microsoft/sarif-pattern-matcher/commit/13ac5bb) Add SalModernization plugin (#347)
- [1714a34](https://github.com/microsoft/sarif-pattern-matcher/commit/1714a34) Minor improvement (#357)
- [db6cecf](https://github.com/microsoft/sarif-pattern-matcher/commit/db6cecf) Part in asset fingerprint only (#358)
- [71bb99f](https://github.com/microsoft/sarif-pattern-matcher/commit/71bb99f) Resource provider and type (#356)
- [6db9feb](https://github.com/microsoft/sarif-pattern-matcher/commit/6db9feb) Renaming rules (#355)
- [75ca3f5](https://github.com/microsoft/sarif-pattern-matcher/commit/75ca3f5) Add case for PostgreSql (#354)
- [6da552f](https://github.com/microsoft/sarif-pattern-matcher/commit/6da552f) Rule name conventions (#353)
- [1d31777](https://github.com/microsoft/sarif-pattern-matcher/commit/1d31777) Tweak HttpAuthorizationRequestHeader (#352)
- [b2a5950](https://github.com/microsoft/sarif-pattern-matcher/commit/b2a5950) Account to id. (#351)
- [4db73df](https://github.com/microsoft/sarif-pattern-matcher/commit/4db73df) Exporting rules metadata (#350)
- [faf82bc](https://github.com/microsoft/sarif-pattern-matcher/commit/faf82bc) Fingerprint simplification (#349)
- [dc4850a](https://github.com/microsoft/sarif-pattern-matcher/commit/dc4850a) MovingFiles after building (#348)
- [aeecbeb](https://github.com/microsoft/sarif-pattern-matcher/commit/aeecbeb) Fake credentials.
- [456d341](https://github.com/microsoft/sarif-pattern-matcher/commit/456d341) Cleaning warnings (#346)
- [1a0ce93](https://github.com/microsoft/sarif-pattern-matcher/commit/1a0ce93) Retrieve unknown host from exception (#345)
- [e4588b5](https://github.com/microsoft/sarif-pattern-matcher/commit/e4588b5) Refactor ValidatorBase (#344)
- [9350fa8](https://github.com/microsoft/sarif-pattern-matcher/commit/9350fa8) Commenting Alibaba DynamicValidator (#343)
- [136c0f5](https://github.com/microsoft/sarif-pattern-matcher/commit/136c0f5) Improving validators (#341)
- [2e21134](https://github.com/microsoft/sarif-pattern-matcher/commit/2e21134) Various fixes for windows. Truncate shannon entropy to two decimal places. (#342)
- [68bce5c](https://github.com/microsoft/sarif-pattern-matcher/commit/68bce5c) Akamai validator (#339)
- [d469a5c](https://github.com/microsoft/sarif-pattern-matcher/commit/d469a5c) Update SARIF SDK (#340)

## *v1.4.0-alpha-0236-ge5606a2332*

- [e5606a2](https://github.com/microsoft/sarif-pattern-matcher/commit/e5606a2) Removing Hockey and GCM validator (#337)
- [def439d](https://github.com/microsoft/sarif-pattern-matcher/commit/def439d) Improving RabbitMQ regex/tests (#336)
- [485a409](https://github.com/microsoft/sarif-pattern-matcher/commit/485a409) Adding more tests (#335)
- [935bc79](https://github.com/microsoft/sarif-pattern-matcher/commit/935bc79) Improving slack webhook (#334)
- [4aa28ed](https://github.com/microsoft/sarif-pattern-matcher/commit/4aa28ed) Add rank to all results (which is the normalized shannon entropy of the password/key component of the fingerprint). (#333)
- [891bdd2](https://github.com/microsoft/sarif-pattern-matcher/commit/891bdd2) Testing relative paths while running SEC103 (#329)
- [92714a8](https://github.com/microsoft/sarif-pattern-matcher/commit/92714a8) Enable EnhancedReporting in ValidatingVisitor (#327)
- [9d2de6f](https://github.com/microsoft/sarif-pattern-matcher/commit/9d2de6f) Plaintext password (#328)

## *v1.4.0-alpha-0228-g4eac90f931*

- [4eac90f](https://github.com/microsoft/sarif-pattern-matcher/commit/4eac90f) Fixing PAT regex (#326)
- [e79eb09](https://github.com/microsoft/sarif-pattern-matcher/commit/e79eb09) Adding Sdk to README (#325)
- [f5162bf](https://github.com/microsoft/sarif-pattern-matcher/commit/f5162bf) Improving regex and file analyzer (#324)
- [12bb143](https://github.com/microsoft/sarif-pattern-matcher/commit/12bb143) Fix some exceptions in scanning (#321)
- [ad653d3](https://github.com/microsoft/sarif-pattern-matcher/commit/ad653d3) Updating sarif-sdk (#323)
- [163d571](https://github.com/microsoft/sarif-pattern-matcher/commit/163d571) Updating sarif-sdk submodule (#322)
- [af12e68](https://github.com/microsoft/sarif-pattern-matcher/commit/af12e68) Updating release history (#320)

## *v1.4.0-alpha-0221-gc18b188ba9*

- [c18b188](https://github.com/microsoft/sarif-pattern-matcher/commit/c18b188) Twilio credential validator (#319)
- [c6a0632](https://github.com/microsoft/sarif-pattern-matcher/commit/c6a0632) RabbitMq Validator (#318)
- [a5b1306](https://github.com/microsoft/sarif-pattern-matcher/commit/a5b1306) MongoDb validator (#316)
- [9ef2fca](https://github.com/microsoft/sarif-pattern-matcher/commit/9ef2fca) Adding dropbox validators (#315)
- [fc2198b](https://github.com/microsoft/sarif-pattern-matcher/commit/fc2198b) Hash validation fingerprint (#312)
- [9b26d3d](https://github.com/microsoft/sarif-pattern-matcher/commit/9b26d3d) Merge PS and Sql Credential Validators (#314)
- [cd2eea6](https://github.com/microsoft/sarif-pattern-matcher/commit/cd2eea6) Adding docs (#313)
- [963f551](https://github.com/microsoft/sarif-pattern-matcher/commit/963f551) Creating Sarif.PatternMatcher.Sdk (#310)
- [2d476bf](https://github.com/microsoft/sarif-pattern-matcher/commit/2d476bf) Testing framework should be configurable (#311)
- [9176c71](https://github.com/microsoft/sarif-pattern-matcher/commit/9176c71) adding well known keys for stripe (#309)
- [bc21b4a](https://github.com/microsoft/sarif-pattern-matcher/commit/bc21b4a) Resolve 'the certificate chain was issued by an authority that is not trusted.' exceptions (#308)
- [e12eef2](https://github.com/microsoft/sarif-pattern-matcher/commit/e12eef2) Updating submodule and ReleaseHistory (#307)
- [e5a88f1](https://github.com/microsoft/sarif-pattern-matcher/commit/e5a88f1) Enhanced reporting (#306)
- [5f8b720](https://github.com/microsoft/sarif-pattern-matcher/commit/5f8b720) FileContent exception handling (#305)
- [7d82475](https://github.com/microsoft/sarif-pattern-matcher/commit/7d82475) Resolve unhandled exception when receiving junk data. (#303)
- [bf5cdb9](https://github.com/microsoft/sarif-pattern-matcher/commit/bf5cdb9) ConcurrentDictionary for ValidatorBase (#302)
- [9dfbb70](https://github.com/microsoft/sarif-pattern-matcher/commit/9dfbb70) Improving performance (sarif-sdk update) (#301)
- [a80aafa](https://github.com/microsoft/sarif-pattern-matcher/commit/a80aafa) Improving message handling (#300)
- [d64ef4f](https://github.com/microsoft/sarif-pattern-matcher/commit/d64ef4f) Update google API key rule. Fix reporting helper. Update windows SDK. (#298)
- [d7e1bff](https://github.com/microsoft/sarif-pattern-matcher/commit/d7e1bff) Fixing comments from previous prs (#299)
- [cebccd6](https://github.com/microsoft/sarif-pattern-matcher/commit/cebccd6) Improving fingerprint parser (#296)

## *v1.4.0-alpha-0198-g840f9cbd87*

- [840f9cb](https://github.com/microsoft/sarif-pattern-matcher/commit/840f9cb) Updating submodules (#292)
- [60b696c](https://github.com/microsoft/sarif-pattern-matcher/commit/60b696c) Fixing fingerprint ordering (#289)
- [9602f06](https://github.com/microsoft/sarif-pattern-matcher/commit/9602f06) Fixing wrong suffix (#291)
- [1c9855e](https://github.com/microsoft/sarif-pattern-matcher/commit/1c9855e) ProjectNotAuthorized should be NoMatch (#290)
- [2dab565](https://github.com/microsoft/sarif-pattern-matcher/commit/2dab565) Adding argument to disable cache (#288)
- [9d714cf](https://github.com/microsoft/sarif-pattern-matcher/commit/9d714cf) New alibaba access key validator (#285)
- [0c54206](https://github.com/microsoft/sarif-pattern-matcher/commit/0c54206) Add new google service account key validator (#280)
- [41d5eb2](https://github.com/microsoft/sarif-pattern-matcher/commit/41d5eb2) Improving regex (#286)
- [b85b783](https://github.com/microsoft/sarif-pattern-matcher/commit/b85b783) Adding dynamic validation for MailChimp and improving regex (#284)
- [4b2fb7d](https://github.com/microsoft/sarif-pattern-matcher/commit/4b2fb7d) Updating AssetPlatform and tests (#283)
- [6995c8e](https://github.com/microsoft/sarif-pattern-matcher/commit/6995c8e) Fixing caching issue while using AzureDevops URL (#282)

## *v1.4.0-alpha-0187-g70c7ddaf47*

- [70c7dda](https://github.com/microsoft/sarif-pattern-matcher/commit/70c7dda) Updating sarif-sdk submodule (#279)
- [9780de1](https://github.com/microsoft/sarif-pattern-matcher/commit/9780de1) Asset fingerprint (#276)
- [ec93a4f](https://github.com/microsoft/sarif-pattern-matcher/commit/ec93a4f) Updating release history (#252)
- [c5e675a](https://github.com/microsoft/sarif-pattern-matcher/commit/c5e675a) Enable NPM Validator (#274)
- [6b96d5a](https://github.com/microsoft/sarif-pattern-matcher/commit/6b96d5a) Move ConvertToSecureString into its own small validator (#271)
- [af6e3fa](https://github.com/microsoft/sarif-pattern-matcher/commit/af6e3fa) Add handling for empty certificate key data. (#273)
- [b90ddf7](https://github.com/microsoft/sarif-pattern-matcher/commit/b90ddf7) Check if all rules have validators (#250)
- [579d2b0](https://github.com/microsoft/sarif-pattern-matcher/commit/579d2b0) Filename should be unique (#270)

## *v1.4.0-alpha-0179-gad1976d55c*

- [08014ba](https://github.com/microsoft/sarif-pattern-matcher/commit/08014ba) sarif sdk kusto update (#254)
- [005bb06](https://github.com/microsoft/sarif-pattern-matcher/commit/005bb06) Capture a few more scenarios for MySql (#241)
- [221914b](https://github.com/microsoft/sarif-pattern-matcher/commit/221914b) Add CloudantValidator (#238)
- [401d7a6](https://github.com/microsoft/sarif-pattern-matcher/commit/401d7a6) Drop existing  `warning` levels to `note`.  (#261)
- [c66fcf0](https://github.com/microsoft/sarif-pattern-matcher/commit/c66fcf0) Adding default value to FileSize (#262)
- [79dec9c](https://github.com/microsoft/sarif-pattern-matcher/commit/79dec9c) Changing failureLevel when NoMatch (#268)
- [ad1976d](https://github.com/microsoft/sarif-pattern-matcher/commit/ad1976d) Changing failurelevel (#269)

## *v1.4.0-alpha-0172-g222db22101*

- [9842609](https://github.com/microsoft/sarif-pattern-matcher/commit/9842609) Remove sensitive files and git dirs. (#239)
- [01399f1](https://github.com/microsoft/sarif-pattern-matcher/commit/01399f1) Update SARIF-SDK. (#240)
- [cd05c71](https://github.com/microsoft/sarif-pattern-matcher/commit/cd05c71) Update SARIF SDK memory improvements. (#243)
- [8c0e8d3](https://github.com/microsoft/sarif-pattern-matcher/commit/8c0e8d3) Validating self-signed certificate. (#242)
- [7640b10](https://github.com/microsoft/sarif-pattern-matcher/commit/7640b10) Adding limit to size of file when analyzing. (#246)
- [24141a5](https://github.com/microsoft/sarif-pattern-matcher/commit/24141a5) Add new PSCredentialsValidator. (#245)
- [fa8a51a](https://github.com/microsoft/sarif-pattern-matcher/commit/fa8a51a) Correcting Ids. (#248)
- [9594727](https://github.com/microsoft/sarif-pattern-matcher/commit/9594727) Add new SqlCredentialValidator. (#247)
- [a7f98b6](https://github.com/microsoft/sarif-pattern-matcher/commit/a7f98b6) New gpg credential validator. (#249)

## *v1.4.0-alpha-0145-gb5575bfb74*

- [9f48f4b](https://github.com/microsoft/sarif-pattern-matcher/commit/9f48f4b) Exclude spaces from password. (#235)
- [d222802](https://github.com/microsoft/sarif-pattern-matcher/commit/d222802) Updating submodules. (#236)
- [b5575bf](https://github.com/microsoft/sarif-pattern-matcher/commit/b5575bf) Updating submodules. (#237)

## *v1.4.0-alpha-0139-g9be1d98de6*

- [1157582](https://github.com/microsoft/sarif-pattern-matcher/commit/1157582) Renaiming shared strings. (#191)
- [02ec7f2](https://github.com/microsoft/sarif-pattern-matcher/commit/02ec7f2) Add SendGrid dynamic validator. (#192)
- [a42ded6](https://github.com/microsoft/sarif-pattern-matcher/commit/a42ded6) Rename Id from SEC101/101 to SEC101/001 for HttpAuthorization. (#205)
- [4a698c9](https://github.com/microsoft/sarif-pattern-matcher/commit/4a698c9) Improve SqlServer regex. (#211)
- [75ad5b6](https://github.com/microsoft/sarif-pattern-matcher/commit/75ad5b6) Mailgun detection and validator (for new style API keys). (#210)
- [ffd6760](https://github.com/microsoft/sarif-pattern-matcher/commit/ffd6760) Make DomainFilteringHelper public. (#212)
- [434b89c](https://github.com/microsoft/sarif-pattern-matcher/commit/434b89c) Use contains instead of endswith in domain filter. (#215)
- [aa93df3](https://github.com/microsoft/sarif-pattern-matcher/commit/aa93df3) Stripe api key. (#216)
- [d36737c](https://github.com/microsoft/sarif-pattern-matcher/commit/d36737c) Unicode escaping. (#217)
- [8043662](https://github.com/microsoft/sarif-pattern-matcher/commit/8043662) Improvement in GoogleApiKeyValidator. (#218)
- [b2140ed](https://github.com/microsoft/sarif-pattern-matcher/commit/b2140ed) Consolidate LinkedInClientID with LinkedInSecretKey. (#219)
- [d9f6e9d](https://github.com/microsoft/sarif-pattern-matcher/commit/d9f6e9d) Improvement in MySql regex. (#214)
- [0611c68](https://github.com/microsoft/sarif-pattern-matcher/commit/0611c68) Improvement in Postgres regex. (#213)
- [d08554c](https://github.com/microsoft/sarif-pattern-matcher/commit/d08554c) Improvement in HttpAuthorizationRequestHeader validation. (#220)
- [461e3f9](https://github.com/microsoft/sarif-pattern-matcher/commit/461e3f9) Shannon entropy. (#225)
- [e51b689](https://github.com/microsoft/sarif-pattern-matcher/commit/e51b689) Enable net472 support. (#222)
- [f31b380](https://github.com/microsoft/sarif-pattern-matcher/commit/f31b380) Enable Square fingerprint. (#223)
- [e49b511](https://github.com/microsoft/sarif-pattern-matcher/commit/e49b511) Improving message when ValidationState is Authorized for SQL. (#224)
- [3e67905](https://github.com/microsoft/sarif-pattern-matcher/commit/3e67905) Add Slack incoming webhook detection and validator. (#228)
- [256bb43](https://github.com/microsoft/sarif-pattern-matcher/commit/256bb43) Improving unexpected response message. (#230)
- [5665006](https://github.com/microsoft/sarif-pattern-matcher/commit/5665006) Validating certificates if they are already loaded. (#231)
- [1ef2b11](https://github.com/microsoft/sarif-pattern-matcher/commit/1ef2b11) Detector and static validators for some private PEM encoded keys. (#232)
- [306b4ff](https://github.com/microsoft/sarif-pattern-matcher/commit/306b4ff) Updating sarif-sdk submodules. (#233)
- [9be1d98](https://github.com/microsoft/sarif-pattern-matcher/commit/9be1d98) Add puttygen, RSA key pair and ms private key blob patterns to detections. (#234)

## *v1.4.0-alpha-0064-g9308f29e09*

- [9308f29](https://github.com/microsoft/sarif-pattern-matcher/commit/9308f29) Remove FB rule. Improve shared string expansion assert. (#188)
- [6e94da7](https://github.com/microsoft/sarif-pattern-matcher/commit/6e94da7) Reverting last sql change (#187)

## *v1.4.0-alpha-0044-gee1e18ea36*

- [ee1e18e](https://github.com/microsoft/sarif-pattern-matcher/commit/ee1e18e) Adding limits to SQL regex (#167)
- [5875545](https://github.com/microsoft/sarif-pattern-matcher/commit/5875545) updating contributing with more guidelines (#166)
- [09ef181](https://github.com/microsoft/sarif-pattern-matcher/commit/09ef181) Remove ordering in MySql regex (#165)
- [baef865](https://github.com/microsoft/sarif-pattern-matcher/commit/baef865) Ignore pattern if contains tree (#164)
- [25f3c35](https://github.com/microsoft/sarif-pattern-matcher/commit/25f3c35) Fixing connection string for sql (#163)
- [f0c517c](https://github.com/microsoft/sarif-pattern-matcher/commit/f0c517c) Return NoMatch if matchedPattern contains usercontent (#162)

## *v1.4.0-alpha-0038-g669bacd87a*

- [669bacd](https://github.com/microsoft/sarif-pattern-matcher/commit/669bacd) Make PostgreSQL validator order-insensitive (#159)
- [af4c6e0](https://github.com/microsoft/sarif-pattern-matcher/commit/af4c6e0) Order-insensitive for SQL connections (#160)
- [8eb24df](https://github.com/microsoft/sarif-pattern-matcher/commit/8eb24df) Improving GitHub PAT search (#161)

## *v1.4.0-alpha-0035-g4196919fb1*

- [4196919](https://github.com/microsoft/sarif-pattern-matcher/commit/4196919) Renaming ids and fixing Octokit publish (#158)
- [a4b0410](https://github.com/microsoft/sarif-pattern-matcher/commit/a4b0410) PostgreSql Connection String Validator (#157)
- [964318c](https://github.com/microsoft/sarif-pattern-matcher/commit/964318c) Add general Newtonsoft binding redirect. (#156)

## *v1.4.0-alpha-0032-g2224b0944a*

- [2224b09](https://github.com/microsoft/sarif-pattern-matcher/commit/2224b09) MySql improvements (#155)
- [a0fecf6](https://github.com/microsoft/sarif-pattern-matcher/commit/a0fecf6) Ignore expired creds (no dynamic validation. (#153)
- [74bff7b](https://github.com/microsoft/sarif-pattern-matcher/commit/74bff7b) SqlConnectionString validator (#154)
- [a9aa7cf](https://github.com/microsoft/sarif-pattern-matcher/commit/a9aa7cf) trying to improve build time (#152)
- [d3a1e9b](https://github.com/microsoft/sarif-pattern-matcher/commit/d3a1e9b) Azure Database for MySQL validator (#151)
- [dbff24e](https://github.com/microsoft/sarif-pattern-matcher/commit/dbff24e) Gh noise reduction (#150)
- [1dc67ee](https://github.com/microsoft/sarif-pattern-matcher/commit/1dc67ee) Avoid null deref in unknown host exception handling code. (#149)
- [f8be8b2](https://github.com/microsoft/sarif-pattern-matcher/commit/f8be8b2) upgrading coverlet package (#148)

## *v1.4.0-alpha-0024-g3cab78cc0d*

- [3cab78c](https://github.com/microsoft/sarif-pattern-matcher/commit/3cab78c) Clean up exception reporting utility code. (#147)
- [5f68769](https://github.com/microsoft/sarif-pattern-matcher/commit/5f68769) Google API key validator. (#146)
- [7e76c4b](https://github.com/microsoft/sarif-pattern-matcher/commit/7e76c4b) Simplify pat fingerprint name (#145)
- [f9c212e](https://github.com/microsoft/sarif-pattern-matcher/commit/f9c212e) Creating test pattern (#141)
- [40d635d](https://github.com/microsoft/sarif-pattern-matcher/commit/40d635d) Fixing build code coverage (#144)
- [3cf5aba](https://github.com/microsoft/sarif-pattern-matcher/commit/3cf5aba) Reading assemblies before loading (#143)
- [ddbe027](https://github.com/microsoft/sarif-pattern-matcher/commit/ddbe027) Allow for flowing rule properties to rules. (#142)
- [73383a0](https://github.com/microsoft/sarif-pattern-matcher/commit/73383a0) Remove some security checks. Refine validation message processing. (#139)
- [178b74f](https://github.com/microsoft/sarif-pattern-matcher/commit/178b74f) Fixing azure function caching (#138)
- [7ed3a95](https://github.com/microsoft/sarif-pattern-matcher/commit/7ed3a95) Experiments with various OAUTH client id/secret pairs. (#137)
- [82d0aba](https://github.com/microsoft/sarif-pattern-matcher/commit/82d0aba) Gh fixes (#136)
- [ad991ef](https://github.com/microsoft/sarif-pattern-matcher/commit/ad991ef) Updating sarif-sdk submodule (#135)
- [8420c74](https://github.com/microsoft/sarif-pattern-matcher/commit/8420c74) Unknown host utility (#134)
- [e58a09e](https://github.com/microsoft/sarif-pattern-matcher/commit/e58a09e) Update SARIF submodule.
- [691a212](https://github.com/microsoft/sarif-pattern-matcher/commit/691a212) Merge remote-tracking branch 'origin/main' into unknown-host-utility
- [26da762](https://github.com/microsoft/sarif-pattern-matcher/commit/26da762) Update unknown host handler.
- [08f6962](https://github.com/microsoft/sarif-pattern-matcher/commit/08f6962) Improve negative condition reporting in various rules.
- [2189ea1](https://github.com/microsoft/sarif-pattern-matcher/commit/2189ea1) Merge remote-tracking branch 'origin/main' into rule-updates
- [09d7506](https://github.com/microsoft/sarif-pattern-matcher/commit/09d7506) Update test baselines.
- [256299e](https://github.com/microsoft/sarif-pattern-matcher/commit/256299e) Drop all unvalidated results to warning failure level.

## *v1.4.0-alpha-0019-g3cf5aba708*

- [73383a0](https://github.com/microsoft/sarif-pattern-matcher/commit/73383a0) Remove some security checks. Refine validation message processing. (#139)
- [178b74f](https://github.com/microsoft/sarif-pattern-matcher/commit/178b74f) Fixing azure function caching (#138)
- [7ed3a95](https://github.com/microsoft/sarif-pattern-matcher/commit/7ed3a95) Experiments with various OAUTH client id/secret pairs. (#137)
- [82d0aba](https://github.com/microsoft/sarif-pattern-matcher/commit/82d0aba) Gh fixes (#136)
- [ad991ef](https://github.com/microsoft/sarif-pattern-matcher/commit/ad991ef) Updating sarif-sdk submodule (#135)
- [8420c74](https://github.com/microsoft/sarif-pattern-matcher/commit/8420c74) Unknown host utility (#134)
- [e58a09e](https://github.com/microsoft/sarif-pattern-matcher/commit/e58a09e) Update SARIF submodule.
- [691a212](https://github.com/microsoft/sarif-pattern-matcher/commit/691a212) Merge remote-tracking branch 'origin/main' into unknown-host-utility
- [26da762](https://github.com/microsoft/sarif-pattern-matcher/commit/26da762) Update unknown host handler.
- [08f6962](https://github.com/microsoft/sarif-pattern-matcher/commit/08f6962) Improve negative condition reporting in various rules.
- [2189ea1](https://github.com/microsoft/sarif-pattern-matcher/commit/2189ea1) Merge remote-tracking branch 'origin/main' into rule-updates
- [09d7506](https://github.com/microsoft/sarif-pattern-matcher/commit/09d7506) Update test baselines.
- [256299e](https://github.com/microsoft/sarif-pattern-matcher/commit/256299e) Drop all unvalidated results to warning failure level.

## *v1.4.0-alpha-0017-g73383a0074*

- [73383a0](https://github.com/microsoft/sarif-pattern-matcher/commit/73383a0) Remove some security checks. Refine validation message processing. (#139)
- [178b74f](https://github.com/microsoft/sarif-pattern-matcher/commit/178b74f) Fixing azure function caching (#138)
- [7ed3a95](https://github.com/microsoft/sarif-pattern-matcher/commit/7ed3a95) Experiments with various OAUTH client id/secret pairs. (#137)
- [82d0aba](https://github.com/microsoft/sarif-pattern-matcher/commit/82d0aba) Gh fixes (#136)

## *v1.4.0-alpha-0013-gad991efd31*

- [ad991ef](https://github.com/microsoft/sarif-pattern-matcher/commit/ad991ef) Updating sarif-sdk submodule (#135)
- [8420c74](https://github.com/microsoft/sarif-pattern-matcher/commit/8420c74) Unknown host utility (#134)
- [cc73f56](https://github.com/microsoft/sarif-pattern-matcher/commit/cc73f56) Rule updates (#133)
- [98736b4](https://github.com/microsoft/sarif-pattern-matcher/commit/98736b4) Reuse FileRegionsCache (#132)
- [b28b068](https://github.com/microsoft/sarif-pattern-matcher/commit/b28b068) Fixing Cli not being a tool (#131)
- [727cc89](https://github.com/microsoft/sarif-pattern-matcher/commit/727cc89) Warnings (#130)
- [d7a4d0e](https://github.com/microsoft/sarif-pattern-matcher/commit/d7a4d0e) Aws credentials (#128)
- [5ff0d10](https://github.com/microsoft/sarif-pattern-matcher/commit/5ff0d10) Updating sarif-sdk submodule (#127)
- [4cbf043](https://github.com/microsoft/sarif-pattern-matcher/commit/4cbf043) Update validation message. (#126)
- [768382e](https://github.com/microsoft/sarif-pattern-matcher/commit/768382e) Enable NetAnalyzers (#125)

## *v1.4.0-alpha-0003-g463e567b02*

- [463e567](https://github.com/microsoft/sarif-pattern-matcher/commit/463e567) Fixing null reference in visitor (#124)

## *v1.4.0-alpha-0002-g995833e137*

- [995833e](https://github.com/microsoft/sarif-pattern-matcher/commit/995833e) Merge branch 'v1.3.1'
- [c85ac8e](https://github.com/microsoft/sarif-pattern-matcher/commit/c85ac8e) Set version to '1.4.0-alpha.{height}'
- [1bfe625](https://github.com/microsoft/sarif-pattern-matcher/commit/1bfe625) Set version to '1.3.1'
- [4ea9720](https://github.com/microsoft/sarif-pattern-matcher/commit/4ea9720) Fixing message not found when string isn't starting with upper case (#123)
- [1243fb9](https://github.com/microsoft/sarif-pattern-matcher/commit/1243fb9) Disable validator for specific rule (#122)
- [73046ed](https://github.com/microsoft/sarif-pattern-matcher/commit/73046ed) Adding e-mail fingerprint (#120)
- [46c040f](https://github.com/microsoft/sarif-pattern-matcher/commit/46c040f) Slack token validator (#119)
- [e4ea5c8](https://github.com/microsoft/sarif-pattern-matcher/commit/e4ea5c8) Do not emit empty fingerprint components. (#118)
- [088aaf6](https://github.com/microsoft/sarif-pattern-matcher/commit/088aaf6) Add elements to fingerprint. Increase visibility on shared code. (#117)
- [09fbc2c](https://github.com/microsoft/sarif-pattern-matcher/commit/09fbc2c) Shared strings and rule renames (#116)
- [bea3ae9](https://github.com/microsoft/sarif-pattern-matcher/commit/bea3ae9) Fixing missing shared strings file (#115)
- [1ac59b4](https://github.com/microsoft/sarif-pattern-matcher/commit/1ac59b4) Semicolon a separator for search defs files. Update binary files to include pack files. Use deny list for security rules. (#114)
- [38ac1ae](https://github.com/microsoft/sarif-pattern-matcher/commit/38ac1ae) Cli exports 3.1 only (#113)
- [1aa39b9](https://github.com/microsoft/sarif-pattern-matcher/commit/1aa39b9) Post scan validation (#112)
- [d62486a](https://github.com/microsoft/sarif-pattern-matcher/commit/d62486a) Enable net48 in Cli (#110)
- [d670bca](https://github.com/microsoft/sarif-pattern-matcher/commit/d670bca) Changing to maxvalue (#109)
- [1b8b0b3](https://github.com/microsoft/sarif-pattern-matcher/commit/1b8b0b3) Updating sarif-sdk submodule (#108)
- [a990758](https://github.com/microsoft/sarif-pattern-matcher/commit/a990758) Correct rule ids (make them opaque). Provide actual readable names. Plumb everything through. (#107)
- [fa3dc1c](https://github.com/microsoft/sarif-pattern-matcher/commit/fa3dc1c) fixing warnings and enable relative url (#105)
- [3281ee0](https://github.com/microsoft/sarif-pattern-matcher/commit/3281ee0) Update regex, add validator, add test cases, update expected output (#106)
- [55780aa](https://github.com/microsoft/sarif-pattern-matcher/commit/55780aa) Fixing duplicated id rules (#104)
- [e5af4e4](https://github.com/microsoft/sarif-pattern-matcher/commit/e5af4e4) Add SPAM fixes (#103)
- [22af480](https://github.com/microsoft/sarif-pattern-matcher/commit/22af480) Push data to match expressions (#101)
- [aad4bbd](https://github.com/microsoft/sarif-pattern-matcher/commit/aad4bbd) Adding more BannedApi (#99)
- [651734d](https://github.com/microsoft/sarif-pattern-matcher/commit/651734d) Filname won't be required (#102)
- [e00fdbc](https://github.com/microsoft/sarif-pattern-matcher/commit/e00fdbc) Adding more certificate validators (#98)
- [28319ba](https://github.com/microsoft/sarif-pattern-matcher/commit/28319ba) Adding unit tests for azure functions (#95)
- [aca0fa8](https://github.com/microsoft/sarif-pattern-matcher/commit/aca0fa8) Validate PFX files (#96)
- [7e4150b](https://github.com/microsoft/sarif-pattern-matcher/commit/7e4150b) Improving AzureFunctions and build project (#91)
- [ed3ef32](https://github.com/microsoft/sarif-pattern-matcher/commit/ed3ef32) Fixing tests search (#94)
- [0fd3072](https://github.com/microsoft/sarif-pattern-matcher/commit/0fd3072) Fixing regex search (#93)
- [c6ded7e](https://github.com/microsoft/sarif-pattern-matcher/commit/c6ded7e) improving build (#92)
- [d46e633](https://github.com/microsoft/sarif-pattern-matcher/commit/d46e633) Push data to match expressions (#90)
- [7901bae](https://github.com/microsoft/sarif-pattern-matcher/commit/7901bae) First draft version of working POC (#85)
- [27175a4](https://github.com/microsoft/sarif-pattern-matcher/commit/27175a4) Adding missing message to messageStrings (#86)
- [5463050](https://github.com/microsoft/sarif-pattern-matcher/commit/5463050) tweak host unknown message to report against resource. (#84)
- [0774f84](https://github.com/microsoft/sarif-pattern-matcher/commit/0774f84) Fix fingerprint emit. Fix unauthorized reporting. (#83)
- [f2df743](https://github.com/microsoft/sarif-pattern-matcher/commit/f2df743) Update SPAM
- [a38e18d](https://github.com/microsoft/sarif-pattern-matcher/commit/a38e18d) Fixing IndexOutOfRange Exception when we generate a message with space (#82)

## *v1.3.1-gdcccb00605*

- [dcccb00](https://github.com/microsoft/sarif-pattern-matcher/commit/dcccb00) updating to latest submodule (#81)
- [9772e91](https://github.com/microsoft/sarif-pattern-matcher/commit/9772e91) Fingerprints and multiline rules (#80)
- [b510fc2](https://github.com/microsoft/sarif-pattern-matcher/commit/b510fc2) Update SARIF submodule. (#79)
- [94a8d89](https://github.com/microsoft/sarif-pattern-matcher/commit/94a8d89) Fixing concurrency problem (#78)
- [32c5c06](https://github.com/microsoft/sarif-pattern-matcher/commit/32c5c06) Match refinement (#77)
- [aacaf0b](https://github.com/microsoft/sarif-pattern-matcher/commit/aacaf0b) Simplifying SearchSkimmer (#76)
- [6e667f9](https://github.com/microsoft/sarif-pattern-matcher/commit/6e667f9) Update SARIF SDK submodule. (#75)
- [237c2e7](https://github.com/microsoft/sarif-pattern-matcher/commit/237c2e7) Correct fingerprint regions (#73)
- [3e7c8b6](https://github.com/microsoft/sarif-pattern-matcher/commit/3e7c8b6) updated Markdown (#67)
- [6749887](https://github.com/microsoft/sarif-pattern-matcher/commit/6749887) Adjust failure level appropriately when dynamic validation is in play. (#71)
- [396ddcf](https://github.com/microsoft/sarif-pattern-matcher/commit/396ddcf) Update SPAM submodule (#70)
- [7b66039](https://github.com/microsoft/sarif-pattern-matcher/commit/7b66039) Add utilities class for validation plugins. (#69)
- [ed392d4](https://github.com/microsoft/sarif-pattern-matcher/commit/ed392d4) Adding System.Data.SqlClient to Cli project (#68)
- [63c3a09](https://github.com/microsoft/sarif-pattern-matcher/commit/63c3a09) Improve validation messages and provide groups information to validatiâ€¦ (#66)
- [dbc4063](https://github.com/microsoft/sarif-pattern-matcher/commit/dbc4063) Fact over theory (#65)
- [c202558](https://github.com/microsoft/sarif-pattern-matcher/commit/c202558) Update SARIF SDK submodule to 2.3.11 (#64)
- [6031eb2](https://github.com/microsoft/sarif-pattern-matcher/commit/6031eb2) Adding tests to RE2.Managed (#60)
- [d457b06](https://github.com/microsoft/sarif-pattern-matcher/commit/d457b06) When we build, package will generate .spam/Security folder with content (#59)
- [5bb636d](https://github.com/microsoft/sarif-pattern-matcher/commit/5bb636d) Update to newtonsoft 12.0.3 (#62)
- [5c41c13](https://github.com/microsoft/sarif-pattern-matcher/commit/5c41c13) Invalid for configured authorities (#61)

## *v1.3.1-g8d9ecb4e93*

- [63c3a09](https://github.com/microsoft/sarif-pattern-matcher/commit/63c3a09) Improve validation messages and provide groups information to validatiâ€¦ (#66)
- [dbc4063](https://github.com/microsoft/sarif-pattern-matcher/commit/dbc4063) Fact over theory (#65)
- [c202558](https://github.com/microsoft/sarif-pattern-matcher/commit/c202558) Update SARIF SDK submodule to 2.3.11 (#64)
- [6031eb2](https://github.com/microsoft/sarif-pattern-matcher/commit/6031eb2) Adding tests to RE2.Managed (#60)
- [d457b06](https://github.com/microsoft/sarif-pattern-matcher/commit/d457b06) When we build, package will generate .spam/Security folder with content (#59)
- [5bb636d](https://github.com/microsoft/sarif-pattern-matcher/commit/5bb636d) Update to newtonsoft 12.0.3 (#62)
- [5c41c13](https://github.com/microsoft/sarif-pattern-matcher/commit/5c41c13) Invalid for configured authorities (#61)

## *v1.3.1-g63c3a09ccf*

- [1243fb9](https://github.com/microsoft/sarif-pattern-matcher/commit/1243fb9) Disable validator for specific rule (#122)
- [73046ed](https://github.com/microsoft/sarif-pattern-matcher/commit/73046ed) Adding e-mail fingerprint (#120)
- [46c040f](https://github.com/microsoft/sarif-pattern-matcher/commit/46c040f) Slack token validator (#119)
- [e4ea5c8](https://github.com/microsoft/sarif-pattern-matcher/commit/e4ea5c8) Do not emit empty fingerprint components. (#118)
- [088aaf6](https://github.com/microsoft/sarif-pattern-matcher/commit/088aaf6) Add elements to fingerprint. Increase visibility on shared code. (#117)
- [09fbc2c](https://github.com/microsoft/sarif-pattern-matcher/commit/09fbc2c) Shared strings and rule renames (#116)
- [bea3ae9](https://github.com/microsoft/sarif-pattern-matcher/commit/bea3ae9) Fixing missing shared strings file (#115)
- [1ac59b4](https://github.com/microsoft/sarif-pattern-matcher/commit/1ac59b4) Semicolon a separator for search defs files. Update binary files to include pack files. Use deny list for security rules. (#114)
- [38ac1ae](https://github.com/microsoft/sarif-pattern-matcher/commit/38ac1ae) Cli exports 3.1 only (#113)
- [1aa39b9](https://github.com/microsoft/sarif-pattern-matcher/commit/1aa39b9) Post scan validation (#112)
- [d62486a](https://github.com/microsoft/sarif-pattern-matcher/commit/d62486a) Enable net48 in Cli (#110)
- [d670bca](https://github.com/microsoft/sarif-pattern-matcher/commit/d670bca) Changing to maxvalue (#109)
- [1b8b0b3](https://github.com/microsoft/sarif-pattern-matcher/commit/1b8b0b3) Updating sarif-sdk submodule (#108)
- [a990758](https://github.com/microsoft/sarif-pattern-matcher/commit/a990758) Correct rule ids (make them opaque). Provide actual readable names. Plumb everything through. (#107)
- [fa3dc1c](https://github.com/microsoft/sarif-pattern-matcher/commit/fa3dc1c) fixing warnings and enable relative url (#105)
- [3281ee0](https://github.com/microsoft/sarif-pattern-matcher/commit/3281ee0) Update regex, add validator, add test cases, update expected output (#106)
- [55780aa](https://github.com/microsoft/sarif-pattern-matcher/commit/55780aa) Fixing duplicated id rules (#104)
- [e5af4e4](https://github.com/microsoft/sarif-pattern-matcher/commit/e5af4e4) Add SPAM fixes (#103)
- [22af480](https://github.com/microsoft/sarif-pattern-matcher/commit/22af480) Push data to match expressions (#101)
- [aad4bbd](https://github.com/microsoft/sarif-pattern-matcher/commit/aad4bbd) Adding more BannedApi (#99)
- [651734d](https://github.com/microsoft/sarif-pattern-matcher/commit/651734d) Filname won't be required (#102)
- [e00fdbc](https://github.com/microsoft/sarif-pattern-matcher/commit/e00fdbc) Adding more certificate validators (#98)
- [28319ba](https://github.com/microsoft/sarif-pattern-matcher/commit/28319ba) Adding unit tests for azure functions (#95)
- [aca0fa8](https://github.com/microsoft/sarif-pattern-matcher/commit/aca0fa8) Validate PFX files (#96)
- [7e4150b](https://github.com/microsoft/sarif-pattern-matcher/commit/7e4150b) Improving AzureFunctions and build project (#91)
- [ed3ef32](https://github.com/microsoft/sarif-pattern-matcher/commit/ed3ef32) Fixing tests search (#94)
- [0fd3072](https://github.com/microsoft/sarif-pattern-matcher/commit/0fd3072) Fixing regex search (#93)
- [c6ded7e](https://github.com/microsoft/sarif-pattern-matcher/commit/c6ded7e) improving build (#92)
- [d46e633](https://github.com/microsoft/sarif-pattern-matcher/commit/d46e633) Push data to match expressions (#90)
- [7901bae](https://github.com/microsoft/sarif-pattern-matcher/commit/7901bae) First draft version of working POC (#85)
- [27175a4](https://github.com/microsoft/sarif-pattern-matcher/commit/27175a4) Adding missing message to messageStrings (#86)
- [5463050](https://github.com/microsoft/sarif-pattern-matcher/commit/5463050) tweak host unknown message to report against resource. (#84)
- [0774f84](https://github.com/microsoft/sarif-pattern-matcher/commit/0774f84) Fix fingerprint emit. Fix unauthorized reporting. (#83)
- [f2df743](https://github.com/microsoft/sarif-pattern-matcher/commit/f2df743) Update SPAM
- [a38e18d](https://github.com/microsoft/sarif-pattern-matcher/commit/a38e18d) Fixing IndexOutOfRange Exception when we generate a message with space (#82)
- [dcccb00](https://github.com/microsoft/sarif-pattern-matcher/commit/dcccb00) updating to latest submodule (#81)
- [9772e91](https://github.com/microsoft/sarif-pattern-matcher/commit/9772e91) Fingerprints and multiline rules (#80)
- [b510fc2](https://github.com/microsoft/sarif-pattern-matcher/commit/b510fc2) Update SARIF submodule. (#79)
- [94a8d89](https://github.com/microsoft/sarif-pattern-matcher/commit/94a8d89) Fixing concurrency problem (#78)
- [32c5c06](https://github.com/microsoft/sarif-pattern-matcher/commit/32c5c06) Match refinement (#77)
- [aacaf0b](https://github.com/microsoft/sarif-pattern-matcher/commit/aacaf0b) Simplifying SearchSkimmer (#76)
- [6e667f9](https://github.com/microsoft/sarif-pattern-matcher/commit/6e667f9) Update SARIF SDK submodule. (#75)
- [237c2e7](https://github.com/microsoft/sarif-pattern-matcher/commit/237c2e7) Correct fingerprint regions (#73)
- [3e7c8b6](https://github.com/microsoft/sarif-pattern-matcher/commit/3e7c8b6) updated Markdown (#67)
- [6749887](https://github.com/microsoft/sarif-pattern-matcher/commit/6749887) Adjust failure level appropriately when dynamic validation is in play. (#71)
- [396ddcf](https://github.com/microsoft/sarif-pattern-matcher/commit/396ddcf) Update SPAM submodule (#70)
- [7b66039](https://github.com/microsoft/sarif-pattern-matcher/commit/7b66039) Add utilities class for validation plugins. (#69)
- [ed392d4](https://github.com/microsoft/sarif-pattern-matcher/commit/ed392d4) Adding System.Data.SqlClient to Cli project (#68)

## *v1.3.1-beta-0028-g1243fb9249*

- [1243fb9](https://github.com/microsoft/sarif-pattern-matcher/commit/1243fb9) Disable validator for specific rule (#122)

## *v1.3.1-beta-0027-g73046edd74*

- [73046ed](https://github.com/microsoft/sarif-pattern-matcher/commit/73046ed) Adding e-mail fingerprint (#120)
- [46c040f](https://github.com/microsoft/sarif-pattern-matcher/commit/46c040f) Slack token validator (#119)
- [e4ea5c8](https://github.com/microsoft/sarif-pattern-matcher/commit/e4ea5c8) Do not emit empty fingerprint components. (#118)
- [088aaf6](https://github.com/microsoft/sarif-pattern-matcher/commit/088aaf6) Add elements to fingerprint. Increase visibility on shared code. (#117)
- [09fbc2c](https://github.com/microsoft/sarif-pattern-matcher/commit/09fbc2c) Shared strings and rule renames (#116)
- [bea3ae9](https://github.com/microsoft/sarif-pattern-matcher/commit/bea3ae9) Fixing missing shared strings file (#115)
- [1ac59b4](https://github.com/microsoft/sarif-pattern-matcher/commit/1ac59b4) Semicolon a separator for search defs files. Update binary files to include pack files. Use deny list for security rules. (#114)
- [38ac1ae](https://github.com/microsoft/sarif-pattern-matcher/commit/38ac1ae) Cli exports 3.1 only (#113)
- [1aa39b9](https://github.com/microsoft/sarif-pattern-matcher/commit/1aa39b9) Post scan validation (#112)
- [d62486a](https://github.com/microsoft/sarif-pattern-matcher/commit/d62486a) Enable net48 in Cli (#110)
- [d670bca](https://github.com/microsoft/sarif-pattern-matcher/commit/d670bca) Changing to maxvalue (#109)
- [1b8b0b3](https://github.com/microsoft/sarif-pattern-matcher/commit/1b8b0b3) Updating sarif-sdk submodule (#108)
- [a990758](https://github.com/microsoft/sarif-pattern-matcher/commit/a990758) Correct rule ids (make them opaque). Provide actual readable names. Plumb everything through. (#107)
- [fa3dc1c](https://github.com/microsoft/sarif-pattern-matcher/commit/fa3dc1c) fixing warnings and enable relative url (#105)
- [3281ee0](https://github.com/microsoft/sarif-pattern-matcher/commit/3281ee0) Update regex, add validator, add test cases, update expected output (#106)
- [55780aa](https://github.com/microsoft/sarif-pattern-matcher/commit/55780aa) Fixing duplicated id rules (#104)
- [e5af4e4](https://github.com/microsoft/sarif-pattern-matcher/commit/e5af4e4) Add SPAM fixes (#103)
- [22af480](https://github.com/microsoft/sarif-pattern-matcher/commit/22af480) Push data to match expressions (#101)
- [aad4bbd](https://github.com/microsoft/sarif-pattern-matcher/commit/aad4bbd) Adding more BannedApi (#99)
- [651734d](https://github.com/microsoft/sarif-pattern-matcher/commit/651734d) Filname won't be required (#102)
- [e00fdbc](https://github.com/microsoft/sarif-pattern-matcher/commit/e00fdbc) Adding more certificate validators (#98)
- [28319ba](https://github.com/microsoft/sarif-pattern-matcher/commit/28319ba) Adding unit tests for azure functions (#95)
- [aca0fa8](https://github.com/microsoft/sarif-pattern-matcher/commit/aca0fa8) Validate PFX files (#96)
- [7e4150b](https://github.com/microsoft/sarif-pattern-matcher/commit/7e4150b) Improving AzureFunctions and build project (#91)
- [ed3ef32](https://github.com/microsoft/sarif-pattern-matcher/commit/ed3ef32) Fixing tests search (#94)
- [0fd3072](https://github.com/microsoft/sarif-pattern-matcher/commit/0fd3072) Fixing regex search (#93)
- [c6ded7e](https://github.com/microsoft/sarif-pattern-matcher/commit/c6ded7e) improving build (#92)
- [d46e633](https://github.com/microsoft/sarif-pattern-matcher/commit/d46e633) Push data to match expressions (#90)
- [7901bae](https://github.com/microsoft/sarif-pattern-matcher/commit/7901bae) First draft version of working POC (#85)
- [27175a4](https://github.com/microsoft/sarif-pattern-matcher/commit/27175a4) Adding missing message to messageStrings (#86)
- [5463050](https://github.com/microsoft/sarif-pattern-matcher/commit/5463050) tweak host unknown message to report against resource. (#84)
- [0774f84](https://github.com/microsoft/sarif-pattern-matcher/commit/0774f84) Fix fingerprint emit. Fix unauthorized reporting. (#83)
- [f2df743](https://github.com/microsoft/sarif-pattern-matcher/commit/f2df743) Update SPAM
- [a38e18d](https://github.com/microsoft/sarif-pattern-matcher/commit/a38e18d) Fixing IndexOutOfRange Exception when we generate a message with space (#82)
- [dcccb00](https://github.com/microsoft/sarif-pattern-matcher/commit/dcccb00) updating to latest submodule (#81)
- [9772e91](https://github.com/microsoft/sarif-pattern-matcher/commit/9772e91) Fingerprints and multiline rules (#80)
- [b510fc2](https://github.com/microsoft/sarif-pattern-matcher/commit/b510fc2) Update SARIF submodule. (#79)
- [94a8d89](https://github.com/microsoft/sarif-pattern-matcher/commit/94a8d89) Fixing concurrency problem (#78)
- [32c5c06](https://github.com/microsoft/sarif-pattern-matcher/commit/32c5c06) Match refinement (#77)
- [aacaf0b](https://github.com/microsoft/sarif-pattern-matcher/commit/aacaf0b) Simplifying SearchSkimmer (#76)
- [6e667f9](https://github.com/microsoft/sarif-pattern-matcher/commit/6e667f9) Update SARIF SDK submodule. (#75)
- [237c2e7](https://github.com/microsoft/sarif-pattern-matcher/commit/237c2e7) Correct fingerprint regions (#73)
- [3e7c8b6](https://github.com/microsoft/sarif-pattern-matcher/commit/3e7c8b6) updated Markdown (#67)
- [6749887](https://github.com/microsoft/sarif-pattern-matcher/commit/6749887) Adjust failure level appropriately when dynamic validation is in play. (#71)
- [396ddcf](https://github.com/microsoft/sarif-pattern-matcher/commit/396ddcf) Update SPAM submodule (#70)
- [7b66039](https://github.com/microsoft/sarif-pattern-matcher/commit/7b66039) Add utilities class for validation plugins. (#69)
- [ed392d4](https://github.com/microsoft/sarif-pattern-matcher/commit/ed392d4) Adding System.Data.SqlClient to Cli project (#68)
- [63c3a09](https://github.com/microsoft/sarif-pattern-matcher/commit/63c3a09) Improve validation messages and provide groups information to validatiâ€¦ (#66)
- [dbc4063](https://github.com/microsoft/sarif-pattern-matcher/commit/dbc4063) Fact over theory (#65)
- [c202558](https://github.com/microsoft/sarif-pattern-matcher/commit/c202558) Update SARIF SDK submodule to 2.3.11 (#64)
- [6031eb2](https://github.com/microsoft/sarif-pattern-matcher/commit/6031eb2) Adding tests to RE2.Managed (#60)
- [d457b06](https://github.com/microsoft/sarif-pattern-matcher/commit/d457b06) When we build, package will generate .spam/Security folder with content (#59)
- [5bb636d](https://github.com/microsoft/sarif-pattern-matcher/commit/5bb636d) Update to newtonsoft 12.0.3 (#62)
- [5c41c13](https://github.com/microsoft/sarif-pattern-matcher/commit/5c41c13) Invalid for configured authorities (#61)
- [8d9ecb4](https://github.com/microsoft/sarif-pattern-matcher/commit/8d9ecb4) Fixing RE2.Managed package (#57)

## *v1.3.0-gc0d20f77f8*

- [c0d20f7](https://github.com/microsoft/sarif-pattern-matcher/commit/c0d20f7) Update SARIF-SDK (#56)
- [3adcfdd](https://github.com/microsoft/sarif-pattern-matcher/commit/3adcfdd) Updating properties and version.json (#55)

## *v1.0.0-g26af518ec3*

- [26af518](https://github.com/microsoft/sarif-pattern-matcher/commit/26af518) Fixing security target (#54)<|MERGE_RESOLUTION|>--- conflicted
+++ resolved
@@ -18,14 +18,10 @@
 - UER => Eliminate unhandled exceptions in rule.
 - UEE => Eliminate unhandled exceptions in engine.
 
-<<<<<<< HEAD
 ## v4.5.2 Unreleased
 - RRR: Update `SEC101/008.AwsCredentials` in `Security` validating AWS credentials using HTTP requests.
 - DEP: Remove `AWSSDK.IdentityManagement` from `Security`.
-=======
-## v4.5.2 6/7/2023
 - DEP: Code Cleanup using existing `.editorconfig` - Minimum changes made to suppress existing warnings for non-discussed guidelines. [#765](https://github.com/microsoft/sarif-pattern-matcher/pull/765)
->>>>>>> f542292c
 
 ## v4.5.1 5/31/2023
 - DEP: Update SARIF SDK submodule from [441fa8b to dd8b7b8](https://github.com/microsoft/sarif-sdk/compare/441fa8b..dd8b7b8). [Full SARIF SDK release history](https://github.com/microsoft/sarif-sdk/blob/dd8b7b8/ReleaseHistory.md). Additional eventing work.
