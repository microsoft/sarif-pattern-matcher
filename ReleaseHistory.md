--- conflicted
+++ resolved
@@ -20,14 +20,10 @@
 
 ## v4.5.2 Unreleased
 - DEP: Update SARIF SDK submodule from [dd8b7b8 to a7029a3](https://github.com/microsoft/sarif-sdk/compare/dd8b7b8..a7029a3). [Full SARIF SDK release history](https://github.com/microsoft/sarif-sdk/blob/a7029a3/ReleaseHistory.md). SDK v4.2.0.
-<<<<<<< HEAD
+- DEP: Update `SEC101/003.GoogleApiKey` in `Security` validating Google API key using HTTP requests.
 - DEP: Update `SEC101/006.GitHubLegacyPat` in `Security` validating GitHub PAT using HTTP requests.
-- RRR: Update `SEC101/008.AwsCredentials` in `Security` validating AWS credentials using HTTP requests.
-=======
-- DEP: Update `SEC101/003.GoogleApiKey` in `Security` validating Google API key using HTTP requests.
 - DEP: Update `SEC101/008.AwsCredentials` in `Security` validating AWS credentials using HTTP requests.
->>>>>>> 1866ad86
-- DEP: Remove `AWSSDK.IdentityManagement` from `Security`.
+- DEP: Remove `AWSSDK.IdentityManagement` Nuget package from `Security`.
 - DEP: Remove `GoogleApi` Nuget package from `Security`.
 
 ## v4.5.1 5/31/2023
